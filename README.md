# ranciliopid
Rancilio-Silvia PID für Arduino http://rancilio-pid.de

MASTER VERSION

<<<<<<< HEAD
Version 1.9.8 (30.03.2020 - 19:55)
=======
Version 1.9.7 (21.03.2020 - 12:08)
>>>>>>> b5bb4d8a
<|MERGE_RESOLUTION|>--- conflicted
+++ resolved
@@ -2,9 +2,5 @@
 Rancilio-Silvia PID für Arduino http://rancilio-pid.de
 
 MASTER VERSION
+Version 1.9.8 (30.03.2020 - 19:55)
 
-<<<<<<< HEAD
-Version 1.9.8 (30.03.2020 - 19:55)
-=======
-Version 1.9.7 (21.03.2020 - 12:08)
->>>>>>> b5bb4d8a
