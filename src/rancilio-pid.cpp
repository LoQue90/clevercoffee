--- conflicted
+++ resolved
@@ -332,7 +332,7 @@
 unsigned int MQTTReCnctFlag;       // Blynk Reconnection Flag
 unsigned int MQTTReCnctCount = 0;  // Blynk Reconnection counter
 
-<<<<<<< HEAD
+
 // system parameters (current value as pointer to variable, minimum, maximum, optional storage ID)
 SysParaClass<double> sysParaPidKpStart(&startKp, 0, 100, STO_ITEM_PID_KP_START);
 SysParaClass<double> sysParaPidTnStart(&startTn, 0, 999, STO_ITEM_PID_TN_START);
@@ -350,12 +350,13 @@
 SysParaClass<double> sysParaPreInfPause(&preinfusionpause, 0, 20, STO_ITEM_PRE_INFUSION_PAUSE);
 SysParaClass<double> sysParaWeightSetPoint(&weightSetpoint, 0, 500, STO_ITEM_WEIGHTSETPOINT);
 SysParaClass<uint8_t> sysParaPidOn(&pidON, 0, 1, STO_ITEM_PID_ON);
-=======
+
+
 enum MQTTSettableType {
     tUInt8,
     tDouble,
 };
->>>>>>> 420a0168
+
 
 struct mqttVars_t {
     String mqttParamName;
@@ -2528,10 +2529,6 @@
     }
 }
 
-<<<<<<< HEAD
-
-=======
->>>>>>> 420a0168
 /**
  * @brief Returns the firmware version as string (x.y.z).
  *
