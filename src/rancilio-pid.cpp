--- conflicted
+++ resolved
@@ -2024,12 +2024,6 @@
 
         enableTimer1();
 
-<<<<<<< HEAD
-        // first send of MQTT values after setup:
-        writeSysParamsToMQTT();
-
-=======
->>>>>>> 2b99b890
     }  // else softenable == 1
 }
 
