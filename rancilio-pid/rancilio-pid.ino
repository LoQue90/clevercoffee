/********************************************************
   Version 2.2.1 (12.01.2021) 
   * ADD ZACwire (New TSIC lib)
   * Auslagern der PIN Belegung in die UserConfig
   * Change MQTT Lib to PubSubClient | thx to pbeh
******************************************************/

/********************************************************
  INCLUDES
******************************************************/
#include <ArduinoOTA.h>
#include <EEPROM.h>
#include "userConfig.h" // needs to be configured by the user
#include <U8g2lib.h>
#include "PID_v1.h" //for PID calculation
#include <DallasTemperature.h>    //Library for dallas temp sensor
#include <BlynkSimpleEsp8266.h>
#include "icon.h"   //user icons for display
#include <ZACwire.h> //NEW TSIC LIB
#include <PubSubClient.h>

/********************************************************
  DEFINES
******************************************************/
#define DEBUGMODE   // Debug mode is active if #define DEBUGMODE is set

//#define BLYNK_PRINT Serial    // In detail debugging for blynk
//#define BLYNK_DEBUG

#ifndef DEBUGMODE
#define DEBUG_println(a)
#define DEBUG_print(a)
#define DEBUGSTART(a)
#else
#define DEBUG_println(a) Serial.println(a);
#define DEBUG_print(a) Serial.print(a);
#define DEBUGSTART(a) Serial.begin(a);
#endif



/********************************************************
  definitions below must be changed in the userConfig.h file
******************************************************/
int Offlinemodus = OFFLINEMODUS;
const int OnlyPID = ONLYPID;
const int TempSensor = TEMPSENSOR;
const int Brewdetection = BREWDETECTION;
const int fallback = FALLBACK;
const int triggerType = TRIGGERTYPE;
const boolean ota = OTA;
const int grafana = GRAFANA;
const unsigned long wifiConnectionDelay = WIFICINNECTIONDELAY;
const unsigned int maxWifiReconnects = MAXWIFIRECONNECTS;
int machineLogo = MACHINELOGO;

// Wifi
const char* hostname = HOSTNAME;
const char* auth = AUTH;
const char* ssid = D_SSID;
const char* pass = PASS;
unsigned long lastWifiConnectionAttempt = millis();
unsigned int wifiReconnects = 0; //actual number of reconnects

// OTA
const char* OTAhost = OTAHOST;
const char* OTApass = OTAPASS;

//Blynk
const char* blynkaddress  = BLYNKADDRESS;
const int blynkport = BLYNKPORT;
unsigned int blynkReCnctFlag;  // Blynk Reconnection Flag
unsigned int blynkReCnctCount = 0;  // Blynk Reconnection counter
unsigned long lastBlynkConnectionAttempt = millis();

//backflush values
const unsigned long fillTime = FILLTIME;
const unsigned long flushTime = FLUSHTIME;
int maxflushCycles = MAXFLUSHCYCLES;

//MQTT
WiFiClient net;
PubSubClient mqtt(net);
const char* mqtt_server_ip = MQTT_SERVER_IP;
const int mqtt_server_port = MQTT_SERVER_PORT;
const char* mqtt_username = MQTT_USERNAME;
const char* mqtt_password = MQTT_PASSWORD;
const char* mqtt_topic_prefix = MQTT_TOPIC_PREFIX;
char topic_will[256];
char topic_set[256];
unsigned long lastMQTTConnectionAttempt = millis();
unsigned int MQTTReCnctFlag;  // Blynk Reconnection Flag
unsigned int MQTTReCnctCount = 0;  // Blynk Reconnection counter

/********************************************************
   declarations
******************************************************/
int pidON = 1 ;                 // 1 = control loop in closed loop
int relayON, relayOFF;          // used for relay trigger type. Do not change!
boolean kaltstart = true;       // true = Rancilio started for first time
boolean emergencyStop = false;  // Notstop bei zu hoher Temperatur
const char* sysVersion PROGMEM  = "Version 2.2.1 MASTER";   //System version
int inX = 0, inY = 0, inOld = 0, inSum = 0; //used for filter()
int bars = 0; //used for getSignalStrength()
boolean brewDetected = 0;
boolean setupDone = false;
int backflushON = 0;            // 1 = activate backflush
int flushCycles = 0;            // number of active flush cycles
int backflushState = 10;        // counter for state machine

/********************************************************
   moving average - brewdetection
*****************************************************/
const int numReadings = 15;             // number of values per Array
double readingstemp[numReadings];        // the readings from Temp
unsigned long readingstime[numReadings];        // the readings from time
double readingchangerate[numReadings];

int readIndex = 1;              // the index of the current reading
double total = 0;               // total sum of readingchangerate[]
double heatrateaverage = 0;     // the average over the numReadings
double changerate = 0;          // local change rate of temprature
double heatrateaveragemin = 0 ;
unsigned long  timeBrewdetection = 0 ;
int timerBrewdetection = 0 ;    // flag is set if brew was detected
int firstreading = 1 ;          // Ini of the field, also used for sensor check

/********************************************************
   PID - values for offline brewdetection
*****************************************************/
double aggbKp = AGGBKP;
double aggbTn = AGGBTN;
double aggbTv = AGGBTV;
#if aggbTn == 0
double aggbKi = 0;
#else
double aggbKi = aggbKp / aggbTn;
#endif
double aggbKd = aggbTv * aggbKp ;
double brewtimersoftware = 45;    // 20-5 for detection
double brewboarder = 150 ;        // border for the detection, be carefull: to low: risk of wrong brew detection and rising temperature
const int PonE = PONE;

/********************************************************
   Analog Input
******************************************************/
const int analogPin = 0; // AI0 will be used
int brewcounter = 10;
int brewswitch = 0;
double brewtime = 25000;  //brewtime in ms
double totalbrewtime = 0; //total brewtime set in softare or blynk
double preinfusion = 2000;  //preinfusion time in ms
double preinfusionpause = 5000;   //preinfusion pause time in ms
unsigned long bezugsZeit = 0;   //total brewed time
unsigned long startZeit = 0;    //start time of brew
const unsigned long analogreadingtimeinterval = 10 ; // ms
unsigned long previousMillistempanalogreading ; // ms for analogreading

/********************************************************
   Sensor check
******************************************************/
boolean sensorError = false;
int error = 0;
int maxErrorCounter = 10 ;  //depends on intervaltempmes* , define max seconds for invalid data

/********************************************************
   PID
******************************************************/
unsigned long previousMillistemp;  // initialisation at the end of init()
const unsigned long intervaltempmestsic = 400 ;
const unsigned long intervaltempmesds18b20 = 400  ;
int pidMode = 1; //1 = Automatic, 0 = Manual

const unsigned int windowSize = 1000;
unsigned int isrCounter = 0;  // counter for ISR
unsigned long windowStartTime;
double Input, Output;
double setPointTemp;
double previousInput = 0;

double setPoint = SETPOINT;
double aggKp = AGGKP;
double aggTn = AGGTN;
double aggTv = AGGTV;
double startKp = STARTKP;
double startTn = STARTTN;
#if startTn == 0
double startKi = 0;
#else
double startKi = startKp / startTn;
#endif

#if aggTn == 0
double aggKi = 0;
#else
double aggKi = aggKp / aggTn;
#endif
double aggKd = aggTv * aggKp ;

PID bPID(&Input, &Output, &setPoint, aggKp, aggKi, aggKd, PonE, DIRECT);    //PID initialisation

/********************************************************
   DALLAS TEMP
******************************************************/
OneWire oneWire(ONE_WIRE_BUS);         // Setup a oneWire instance to communicate with any OneWire devices (not just Maxim/Dallas temperature ICs)
DallasTemperature sensors(&oneWire);   // Pass our oneWire reference to Dallas Temperature.
DeviceAddress sensorDeviceAddress;     // arrays to hold device address

/********************************************************
   Temp Sensors TSIC 306
******************************************************/
uint16_t temperature = 0;     // internal variable used to read temeprature
float Temperatur_C = 0;       // internal variable that holds the converted temperature in °C

ZACwire<ONE_WIRE_BUS> Sensor2(306);    // set pin "2" to receive signal from the TSic "306"


/********************************************************
   BLYNK
******************************************************/
//Update Intervall zur App
unsigned long previousMillisBlynk;  // initialisation at the end of init()
const unsigned long intervalBlynk = 1000;
int blynksendcounter = 1;


/********************************************************
   BLYNK define pins and read values
******************************************************/
BLYNK_CONNECTED() {
  if (Offlinemodus == 0) {
    Blynk.syncAll();
    //rtc.begin();
  }
}

BLYNK_WRITE(V4) {
  aggKp = param.asDouble();
}

BLYNK_WRITE(V5) {
  aggTn = param.asDouble();
}
BLYNK_WRITE(V6) {
  aggTv =  param.asDouble();
}

BLYNK_WRITE(V7) {
  setPoint = param.asDouble();
  mqtt_publish("setPoint", number2string(setPoint));
}

BLYNK_WRITE(V8) {
  brewtime = param.asDouble() * 1000;
  mqtt_publish("brewtime", number2string(brewtime/1000));
}

BLYNK_WRITE(V9) {
  preinfusion = param.asDouble() * 1000;
  mqtt_publish("preinfusion", number2string(preinfusion/1000));
}

BLYNK_WRITE(V10) {
  preinfusionpause = param.asDouble() * 1000;
  mqtt_publish("preinfusionpause", number2string(preinfusionpause/1000));
}
BLYNK_WRITE(V13)
{
  pidON = param.asInt();
}
BLYNK_WRITE(V30)
{
  aggbKp = param.asDouble();//
}

BLYNK_WRITE(V31) {
  aggbTn = param.asDouble();
}
BLYNK_WRITE(V32) {
  aggbTv =  param.asDouble();
}
BLYNK_WRITE(V33) {
  brewtimersoftware =  param.asDouble();
}
BLYNK_WRITE(V34) {
  brewboarder =  param.asDouble();
}
BLYNK_WRITE(V40) {
  backflushON =  param.asInt();
}

#if (COLDSTART_PID == 2)  // 2=?Blynk values, else default starttemp from config
  BLYNK_WRITE(V11) 
    {
    startKp = param.asDouble();
    }
  BLYNK_WRITE(V14)
    {
      startTn = param.asDouble();
    }
 #endif


/********************************************************
  Emergency stop inf temp is to high
*****************************************************/
void testEmergencyStop() {
  if (Input > 120 && emergencyStop == false) {
    emergencyStop = true;
  } else if (Input < 100 && emergencyStop == true) {
    emergencyStop = false;
  }
}


void backflush() {
  if (backflushState != 10 && backflushON == 0) {
    backflushState = 43;    // force reset in case backflushON is reset during backflush!
  } else if ( Offlinemodus == 1 || brewcounter > 10 || maxflushCycles <= 0 || backflushON == 0) {
    return;
  }

  if (pidMode == 1) { //Deactivate PID
    pidMode = 0;
    bPID.SetMode(pidMode);
    Output = 0 ;
  }
  digitalWrite(pinRelayHeater, LOW); //Stop heating

  readAnalogInput();
  unsigned long currentMillistemp = millis();

  if (brewswitch < 1000 && backflushState > 10) {   //abort function for state machine from every state
    backflushState = 43;
  }

  // state machine for brew
  switch (backflushState) {
    case 10:    // waiting step for brew switch turning on
      if (brewswitch > 1000 && backflushON) {
        startZeit = millis();
        backflushState = 20;
      }
      break;
    case 20:    //portafilter filling
      DEBUG_println("portafilter filling");
      digitalWrite(pinRelayVentil, relayON);
      digitalWrite(pinRelayPumpe, relayON);
      backflushState = 21;
      break;
    case 21:    //waiting time for portafilter filling
      if (millis() - startZeit > FILLTIME) {
        startZeit = millis();
        backflushState = 30;
      }
      break;
    case 30:    //flushing
      DEBUG_println("flushing");
      digitalWrite(pinRelayVentil, relayOFF);
      digitalWrite(pinRelayPumpe, relayOFF);
      flushCycles++;
      backflushState = 31;
      break;
    case 31:    //waiting time for flushing
      if (millis() - startZeit > flushTime && flushCycles < maxflushCycles) {
        startZeit = millis();
        backflushState = 20;
      } else if (flushCycles >= maxflushCycles) {
        backflushState = 43;
      }
      break;
    case 43:    // waiting for brewswitch off position
      if (brewswitch < 1000) {
        DEBUG_println("backflush finished");
        digitalWrite(pinRelayVentil, relayOFF);
        digitalWrite(pinRelayPumpe, relayOFF);
        currentMillistemp = 0;
        flushCycles = 0;
        backflushState = 10;
      }
      break;
  }
}



/********************************************************
  Read analog input pin
*****************************************************/
void readAnalogInput() {
  unsigned long currentMillistemp = millis();
  if (currentMillistemp - previousMillistempanalogreading >= analogreadingtimeinterval)
  {
    previousMillistempanalogreading = currentMillistemp;
    brewswitch = filter(analogRead(analogPin));
  }
}


/********************************************************
  Moving average - brewdetection (SW)
*****************************************************/
void movAvg() {
  if (firstreading == 1) {
    for (int thisReading = 0; thisReading < numReadings; thisReading++) {
      readingstemp[thisReading] = Input;
      readingstime[thisReading] = 0;
      readingchangerate[thisReading] = 0;
    }
    firstreading = 0 ;
  }

  readingstime[readIndex] = millis() ;
  readingstemp[readIndex] = Input ;

  if (readIndex == numReadings - 1) {
    changerate = (readingstemp[numReadings - 1] - readingstemp[0]) / (readingstime[numReadings - 1] - readingstime[0]) * 10000;
  } else {
    changerate = (readingstemp[readIndex] - readingstemp[readIndex + 1]) / (readingstime[readIndex] - readingstime[readIndex + 1]) * 10000;
  }

  readingchangerate[readIndex] = changerate ;
  total = 0 ;
  for (int i = 0; i < numReadings; i++)
  {
    total += readingchangerate[i];
  }

  heatrateaverage = total / numReadings * 100 ;
  if (heatrateaveragemin > heatrateaverage) {
    heatrateaveragemin = heatrateaverage ;
  }

  if (readIndex >= numReadings - 1) {
    // ...wrap around to the beginning:
    readIndex = 0;
  } else {
    readIndex++;
  }
}


/********************************************************
  check sensor value.
  If < 0 or difference between old and new >25, then increase error.
  If error is equal to maxErrorCounter, then set sensorError
*****************************************************/
boolean checkSensor(float tempInput) {
  boolean sensorOK = false;
  boolean badCondition = ( tempInput < 0 || tempInput > 150 || fabs(tempInput - previousInput) > 5);
  if ( badCondition && !sensorError) {
    error++;
    sensorOK = false;
    DEBUG_print("WARN: temperature sensor reading: consec_errors = ");    DEBUG_print(error);    DEBUG_print(", temp_current = ");    DEBUG_println(tempInput);
  } else if (badCondition == false && sensorOK == false) {
    error = 0;
    sensorOK = true;
  }
  if (error >= maxErrorCounter && !sensorError) {
    sensorError = true ;
    DEBUG_print("ERROR: temperature sensor malfunction: emp_current = ");    DEBUG_println(tempInput);
  } else if (error == 0 && sensorError) {
    sensorError = false ;
  }
  return sensorOK;
}

/********************************************************
  Refresh temperature.
  Each time checkSensor() is called to verify the value.
  If the value is not valid, new data is not stored.
*****************************************************/
void refreshTemp() {
  unsigned long currentMillistemp = millis();
  previousInput = Input ;
  if (TempSensor == 1)
  {
    if (currentMillistemp - previousMillistemp >= intervaltempmesds18b20)
    {
      previousMillistemp = currentMillistemp;
      sensors.requestTemperatures();
      if (!checkSensor(sensors.getTempCByIndex(0)) && firstreading == 0) return;  //if sensor data is not valid, abort function; Sensor must be read at least one time at system startup
      Input = sensors.getTempCByIndex(0);
      if (Brewdetection != 0) {
        movAvg();
      } else if (firstreading != 0) {
        firstreading = 0;
      }
    }
  }
  if (TempSensor == 2)
  {
    if (currentMillistemp - previousMillistemp >= intervaltempmestsic)
    {
      previousMillistemp = currentMillistemp;
      /*  variable "temperature" must be set to zero, before reading new data
            getTemperature only updates if data is valid, otherwise "temperature" will still hold old values
      */
      temperature = 0;
      Temperatur_C = Sensor2.getTemp();
      //Temperatur_C = random(130,131);
      if (!checkSensor(Temperatur_C) && firstreading == 0) return;  //if sensor data is not valid, abort function; Sensor must be read at least one time at system startup
      Input = Temperatur_C;
      if (Brewdetection != 0) {
        movAvg();
      } else if (firstreading != 0) {
        firstreading = 0;
      }
    }
  }
}

/********************************************************
    PreInfusion, Brew , if not Only PID
******************************************************/
void brew() {
  if (OnlyPID == 0) {
    readAnalogInput();
    unsigned long currentMillistemp = millis();

    if (brewswitch < 1000 && brewcounter > 10) {   //abort function for state machine from every state
      brewcounter = 43;
    }

    if (brewcounter > 10) {
      bezugsZeit = currentMillistemp - startZeit;
    }

    totalbrewtime = preinfusion + preinfusionpause + brewtime;    // running every cycle, in case changes are done during brew

    // state machine for brew
    switch (brewcounter) {
      case 10:    // waiting step for brew switch turning on
        if (brewswitch > 1000 && backflushState == 10 && backflushON == 0) {
          startZeit = millis();
          brewcounter = 20;
          kaltstart = false;    // force reset kaltstart if shot is pulled
        } else {
          backflush();
        }
        break;
      case 20:    //preinfusioon
        DEBUG_println("Preinfusion");
        digitalWrite(pinRelayVentil, relayON);
        digitalWrite(pinRelayPumpe, relayON);
        brewcounter = 21;
        break;
      case 21:    //waiting time preinfusion
        if (bezugsZeit > preinfusion) {
          brewcounter = 30;
        }
        break;
      case 30:    //preinfusion pause
        DEBUG_println("preinfusion pause");
        digitalWrite(pinRelayVentil, relayON);
        digitalWrite(pinRelayPumpe, relayOFF);
        brewcounter = 31;
        break;
      case 31:    //waiting time preinfusion pause
        if (bezugsZeit > preinfusion + preinfusionpause) {
          brewcounter = 40;
        }
        break;
      case 40:    //brew running
        DEBUG_println("Brew started");
        digitalWrite(pinRelayVentil, relayON);
        digitalWrite(pinRelayPumpe, relayON);
        brewcounter = 41;
        break;
      case 41:    //waiting time brew
        if (bezugsZeit > totalbrewtime) {
          brewcounter = 42;
        }
        break;
      case 42:    //brew finished
        DEBUG_println("Brew stopped");
        digitalWrite(pinRelayVentil, relayOFF);
        digitalWrite(pinRelayPumpe, relayOFF);
        brewcounter = 43;
        break;
      case 43:    // waiting for brewswitch off position
        if (brewswitch < 1000) {
          digitalWrite(pinRelayVentil, relayOFF);
          digitalWrite(pinRelayPumpe, relayOFF);
          currentMillistemp = 0;
          bezugsZeit = 0;
          brewDetected = 0; //rearm brewdetection
          brewcounter = 10;
        }
        break;
    }
  }
}

/*******************************************************
  Switch to offline modeif maxWifiReconnects were exceeded
  during boot
*****************************************************/
void initOfflineMode() {
  displayMessage("", "", "", "", "Begin Fallback,", "No Wifi");
  DEBUG_println("Start offline mode with eeprom values, no wifi:(");
  Offlinemodus = 1 ;

  EEPROM.begin(1024);  // open eeprom
  double dummy; // check if eeprom values are numeric (only check first value in eeprom)
  EEPROM.get(0, dummy);
  DEBUG_print("check eeprom 0x00 in dummy: ");
  DEBUG_println(dummy);
  if (!isnan(dummy)) {
    EEPROM.get(0, aggKp);
    EEPROM.get(10, aggTn);
    EEPROM.get(20, aggTv);
    EEPROM.get(30, setPoint);
    EEPROM.get(40, brewtime);
    EEPROM.get(50, preinfusion);
    EEPROM.get(60, preinfusionpause);
    EEPROM.get(90, aggbKp);
    EEPROM.get(100, aggbTn);
    EEPROM.get(110, aggbTv);
    EEPROM.get(120, brewtimersoftware);
    EEPROM.get(130, brewboarder);
  } else {
    displayMessage("", "", "", "", "No eeprom,", "Values");
    DEBUG_println("No working eeprom value, I am sorry, but use default offline value  :)");
    delay(1000);
  }
  // eeeprom schließen
  EEPROM.commit();
}

/*******************************************************
   Check if Wifi is connected, if not reconnect
   abort function if offline, or brew is running
*****************************************************/
void checkWifi() {
  if (Offlinemodus == 1 || brewcounter > 11) return;
  do {
    if ((millis() - lastWifiConnectionAttempt >= wifiConnectionDelay) && (wifiReconnects <= maxWifiReconnects)) {
      int statusTemp = WiFi.status();
      if (statusTemp != WL_CONNECTED) {   // check WiFi connection status
        lastWifiConnectionAttempt = millis();
        wifiReconnects++;
        DEBUG_print("Attempting WIFI reconnection: ");
        DEBUG_println(wifiReconnects);
        if (!setupDone) {
          displayMessage("", "", "", "", "Wifi reconnect:", String(wifiReconnects));
        }
        WiFi.disconnect();
        WiFi.begin(ssid, pass);   // attempt to connect to Wifi network
        int count = 1;
        while (WiFi.status() != WL_CONNECTED && count <= 20) {
          delay(100);   //give WIFI some time to connect
          count++;      //reconnect counter, maximum waiting time for reconnect = 20*100ms
        }
      }
    }
    yield();  //Prevent WDT trigger
  } while ( !setupDone && wifiReconnects < maxWifiReconnects && WiFi.status() != WL_CONNECTED);   //if kaltstart ist still true when checkWifi() is called, then there was no WIFI connection at boot -> connect or offlinemode

  if (wifiReconnects >= maxWifiReconnects && !setupDone) {   // no wifi connection after boot, initiate offline mode (only directly after boot)
    initOfflineMode();
  }

}

/*******************************************************
   Check if Blynk is connected, if not reconnect
   abort function if offline, or brew is running
   blynk is also using maxWifiReconnects!
*****************************************************/
void checkBlynk() {
  if (Offlinemodus == 1 || brewcounter > 11) return;
  if ((millis() - lastBlynkConnectionAttempt >= wifiConnectionDelay) && (blynkReCnctCount <= maxWifiReconnects)) {
    int statusTemp = Blynk.connected();
    if (statusTemp != 1) {   // check Blynk connection status
      lastBlynkConnectionAttempt = millis();        // Reconnection Timer Function
      blynkReCnctCount++;  // Increment reconnection Counter
      DEBUG_print("Attempting blynk reconnection: ");
      DEBUG_println(blynkReCnctCount);
      Blynk.connect(3000);  // Try to reconnect to the server; connect() is a blocking function, watch the timeout!
    }
  }
}



/*******************************************************
   Check if MQTT is connected, if not reconnect
   abort function if offline, or brew is running
   MQTT is also using maxWifiReconnects!
*****************************************************/
void checkMQTT(){
  if (Offlinemodus == 1 || brewcounter > 11) return;
  if ((millis() - lastMQTTConnectionAttempt >= wifiConnectionDelay) && (MQTTReCnctCount <= maxWifiReconnects)) {
    int statusTemp = mqtt.connected();
    if (statusTemp != 1) {   // check Blynk connection status
      lastMQTTConnectionAttempt = millis();        // Reconnection Timer Function
      MQTTReCnctCount++;  // Increment reconnection Counter
      DEBUG_print("Attempting MQTT reconnection: ");
      DEBUG_println(MQTTReCnctCount);
      if (mqtt.connect(hostname, mqtt_username, mqtt_password,topic_will,0,0,"exit") == true);{
        mqtt.subscribe(topic_set);
        DEBUG_println("Subscribe to MQTT Topics");
      }  // Try to reconnect to the server; connect() is a blocking function, watch the timeout!
    }
  }
}

/*******************************************************
   Convert double, float int and uint to char
   for MQTT Publish
*****************************************************/
char number2string_double[22];
char* number2string(double in) {
  snprintf(number2string_double, sizeof(number2string_double), "%0.2f", in);
  return number2string_double;
}
char number2string_float[22];
char* number2string(float in) {
  snprintf(number2string_float, sizeof(number2string_float), "%0.2f", in);
  return number2string_float;
}
char number2string_int[22];
char* number2string(int in) {
  snprintf(number2string_int, sizeof(number2string_int), "%d", in);
  return number2string_int;
}
char number2string_uint[22];
char* number2string(unsigned int in) {
  snprintf(number2string_uint, sizeof(number2string_uint), "%u", in);
  return number2string_uint;
}

/*******************************************************
   Publish Data to MQTT
*****************************************************/
bool mqtt_publish(char* reading, char* payload) {
  if (MQTT == 1){
    char topic[120];
    snprintf(topic, 120, "%s%s/%s", mqtt_topic_prefix, hostname, reading);
    mqtt.publish(topic,payload,true);
  }
  }



<<<<<<< HEAD
=======
      // PID Werte ueber heatbar
      u8g2.setCursor(40, 48);

      u8g2.print(bPID.GetKp(), 0); // P
      u8g2.print("|");
      if (bPID.GetKi() != 0) {
        u8g2.print(bPID.GetKp() / bPID.GetKi(), 0);;
      } // I
      else
      {
        u8g2.print("0");
      }
      u8g2.print("|");
      u8g2.print(bPID.GetKd() / bPID.GetKp(), 0); // D
      u8g2.setCursor(98, 48);
      if (Output < 99) {
        u8g2.print(Output / 10, 1);
      } else {
        u8g2.print(Output / 10, 0);
      }
      u8g2.print("%");

      // Brew
      u8g2.setCursor(32, 34);
      u8g2.print("Brew:  ");
      u8g2.print(bezugsZeit / 1000, 1);
      u8g2.print("/");
      if (ONLYPID == 1) {
        u8g2.print(brewtimersoftware, 0);             // deaktivieren wenn Preinfusion ( // voransetzen )
      }
      else
      {
        u8g2.print(totalbrewtime / 1000);            // aktivieren wenn Preinfusion
      }
      //draw box
      u8g2.drawFrame(0, 0, 128, 64);

      // Für Statusinfos
      u8g2.drawFrame(32, 0, 84, 12);
      if (Offlinemodus == 0) {
        getSignalStrength();
        if (WiFi.status() == WL_CONNECTED) {
          u8g2.drawXBMP(40, 2, 8, 8, antenna_OK_u8g2);
          for (int b = 0; b <= bars; b++) {
            u8g2.drawVLine(45 + (b * 2), 10 - (b * 2), b * 2);
          }
        } else {
          u8g2.drawXBMP(40, 2, 8, 8, antenna_NOK_u8g2);
          u8g2.setCursor(88, 2);
          u8g2.print("RC: ");
          u8g2.print(wifiReconnects);
        }
        if (Blynk.connected()) {
          u8g2.drawXBMP(60, 2, 11, 8, blynk_OK_u8g2);
        } else {
          u8g2.drawXBMP(60, 2, 8, 8, blynk_NOK_u8g2);
        }
        if (MQTT == 1) {
          if (mqtt.connected() == 1) { 
            u8g2.setCursor(77, 2);
            u8g2.print("MQTT");
          } else {
            u8g2.setCursor(77, 2);
            u8g2.print("");
          }
        }
      } else {
        u8g2.setCursor(40, 2);
        u8g2.print("Offlinemodus");
      }
      u8g2.sendBuffer();
    }
  }
}
>>>>>>> a08b4b45

/********************************************************
  send data to Blynk server
*****************************************************/

void sendToBlynk() {
  if (Offlinemodus == 1) return;

  unsigned long currentMillisBlynk = millis();
  unsigned long currentMillistemp = 0;

  if (currentMillisBlynk - previousMillisBlynk >= intervalBlynk) {

    //MQTT
    if (MQTT == 1) {
      checkMQTT();
    }

    previousMillisBlynk = currentMillisBlynk;
    if (Blynk.connected()) {
      if (blynksendcounter == 1) {
        Blynk.virtualWrite(V2, Input);
        mqtt_publish("temperature", number2string(Input));
      }
      if (blynksendcounter == 2) {
        Blynk.virtualWrite(V23, Output);
      }
      if (blynksendcounter == 3) {
        Blynk.virtualWrite(V7, setPoint);
        //MQTT
        mqtt_publish("setPoint", number2string(setPoint));
      }
      if (blynksendcounter == 4) {
        Blynk.virtualWrite(V35, heatrateaverage);
      }
      if (blynksendcounter == 5) {
        Blynk.virtualWrite(V36, heatrateaveragemin);
      }
      if (grafana == 1 && blynksendcounter >= 6) {
        Blynk.virtualWrite(V60, Input, Output, bPID.GetKp(), bPID.GetKi(), bPID.GetKd(), setPoint );
        mqtt_publish("HeaterPower", number2string(Output));
        mqtt_publish("Kp", number2string(bPID.GetKp()));
        mqtt_publish("Ki", number2string(bPID.GetKi()));
        blynksendcounter = 0;
      } else if (grafana == 0 && blynksendcounter >= 5) {
        blynksendcounter = 0;
      }
      blynksendcounter++;
    }
  }
}

/********************************************************
    Brewdetection
******************************************************/
void brewdetection() {
  if (brewboarder == 0) return; //abort brewdetection if deactivated

  // Brew detecion == 1 software solution , == 2 hardware
  if (Brewdetection == 1) {
    if (millis() - timeBrewdetection > brewtimersoftware * 1000) {
      timerBrewdetection = 0 ;    //rearm brewdetection
      if (OnlyPID == 1) {
        bezugsZeit = 0 ;    // brewdetection is used in OnlyPID mode to detect a start of brew, and set the bezugsZeit
      }
    }
  } else if (Brewdetection == 2) {
    if (millis() - timeBrewdetection > brewtimersoftware * 1000) {
      timerBrewdetection = 0 ;  //rearm brewdetection
    }
  }

  if (Brewdetection == 1) {
    if (heatrateaverage <= -brewboarder && timerBrewdetection == 0 ) {
      DEBUG_println("SW Brew detected") ;
      timeBrewdetection = millis() ;
      timerBrewdetection = 1 ;
    }
  } else if (Brewdetection == 2) {
    if (brewcounter > 10 && brewDetected == 0 && brewboarder != 0) {
      DEBUG_println("HW Brew detected") ;
      timeBrewdetection = millis() ;
      timerBrewdetection = 1 ;
      brewDetected = 1;
    }
  }
}

/********************************************************
  after ~28 cycles the input is set to 99,66% if the real input value
  sum of inX and inY multiplier must be 1
  increase inX multiplier to make the filter faster
*****************************************************/
int filter(int input) {
  inX = input * 0.3;
  inY = inOld * 0.7;
  inSum = inX + inY;
  inOld = inSum;

  return inSum;
}

/********************************************************
  Get Wifi signal strength and set bars for display
*****************************************************/
void getSignalStrength() {
  if (Offlinemodus == 1) return;

  long rssi;
  if (WiFi.status() == WL_CONNECTED) {
    rssi = WiFi.RSSI();
  } else {
    rssi = -100;
  }

  if (rssi >= -50) {
    bars = 4;
  } else if (rssi < -50 & rssi >= -65) {
    bars = 3;
  } else if (rssi < -65 & rssi >= -75) {
    bars = 2;
  } else if (rssi < -75 & rssi >= -80) {
    bars = 1;
  } else {
    bars = 0;
  }
}

/********************************************************
    Timer 1 - ISR for PID calculation and heat realay output
******************************************************/
void ICACHE_RAM_ATTR onTimer1ISR() {
  timer1_write(6250); // set interrupt time to 20ms

  if (Output <= isrCounter) {
    digitalWrite(pinRelayHeater, LOW);
  } else {
    digitalWrite(pinRelayHeater, HIGH);
  }

  isrCounter += 20; // += 20 because one tick = 20ms
  //set PID output as relais commands
  if (isrCounter > windowSize) {
    isrCounter = 0;
  }

  //run PID calculation
  bPID.Compute();
}

/********************************************************
    MQTT Callback Function: set Parameters through MQTT
******************************************************/


void mqtt_callback(char* topic, byte* data, unsigned int length) {
  char topic_str[255];
  os_memcpy(topic_str, topic, sizeof(topic_str));
  topic_str[255] = '\0';
  char data_str[length+1];
  os_memcpy(data_str, data, length);
  data_str[length] = '\0';
  char topic_pattern[255];
  char configVar[120];
  char cmd[64];
  double data_double;
  int data_int;

  //DEBUG_print("mqtt_parse(%s, %s)\n", topic_str, data_str);
  snprintf(topic_pattern, sizeof(topic_pattern), "%s%s/%%[^\\/]/%%[^\\/]", mqtt_topic_prefix, hostname);
  //DEBUG_print("topic_pattern=%s\n",topic_pattern);
  if ( (sscanf( topic_str, topic_pattern , &configVar, &cmd) != 2) || (strcmp(cmd, "set") != 0) ) {
    //DEBUG_print("Ignoring topic (%s)\n", topic_str);
    return;
  }
  if (strcmp(configVar, "setPoint") == 0) {
    sscanf(data_str, "%lf", &data_double);
    setPoint = data_double;
    if (Blynk.connected()) { Blynk.virtualWrite(V7, setPoint);}
    mqtt_publish("setPoint", number2string(setPoint));
    return;
  }
  if (strcmp(configVar, "brewtime") == 0) {
    sscanf(data_str, "%lf", &data_double);
    brewtime = data_double * 1000;
    if (Blynk.connected()) { Blynk.virtualWrite(V8, brewtime/1000);}
    mqtt_publish("brewtime", number2string(brewtime/1000));
    return;
  }
  if (strcmp(configVar, "preinfusion") == 0) {
    sscanf(data_str, "%lf", &data_double);
    preinfusion = data_double *1000;
    if (Blynk.connected()) { Blynk.virtualWrite(V9, preinfusion/1000);}
    mqtt_publish("preinfusion", number2string(preinfusion/1000));
    return;
  }
  if (strcmp(configVar, "preinfusionpause") == 0) {
    sscanf(data_str, "%lf", &data_double);
    preinfusion = data_double * 1000;
    if (Blynk.connected()) { Blynk.virtualWrite(V10, preinfusionpause/1000);}
    mqtt_publish("preinfusionpause", number2string(preinfusionpause/1000));
    return;
  }

}
/********************************************************
   DISPLAY Define & template
******************************************************/
//DISPLAY constructor, change if needed
#if  DISPLAY == 1
    U8G2_SH1106_128X64_NONAME_F_HW_I2C u8g2(U8G2_R0);   //e.g. 1.3"
#endif
#if DISPLAY == 2
    U8G2_SSD1306_128X64_NONAME_F_HW_I2C u8g2(U8G2_R0);    //e.g. 0.96"
#endif
//Update für Display
unsigned long previousMillisDisplay;  // initialisation at the end of init()
const unsigned long intervalDisplay = 500;

//DISPLAY constructor, change if needed
#if (DISPLAY == 1 || DISPLAY == 2) 
  #if (DISPLAYTEMPLATE == 1)
      #include "Displaytemplatestandard.h"
  #endif    
  #if (DISPLAYTEMPLATE == 2)
      #include "Displaytemplateminimal.h"
  #endif    
#endif

void setup() {
  DEBUGSTART(115200);

  if (MQTT == 1) {
    //MQTT
    snprintf(topic_will, sizeof(topic_will), "%s%s/%s", mqtt_topic_prefix, hostname, "will");
    snprintf(topic_set, sizeof(topic_set), "%s%s/+/%s", mqtt_topic_prefix, hostname, "set");
    mqtt.setServer(mqtt_server_ip, mqtt_server_port);
    mqtt.setCallback(mqtt_callback);
    checkMQTT();
  }

  /********************************************************
    Define trigger type
  ******************************************************/
  if (triggerType)
  {
    relayON = HIGH;
    relayOFF = LOW;
  } else {
    relayON = LOW;
    relayOFF = HIGH;
  }

  /********************************************************
    Init Pins
  ******************************************************/
  pinMode(pinRelayVentil, OUTPUT);
  pinMode(pinRelayPumpe, OUTPUT);
  pinMode(pinRelayHeater, OUTPUT);
  digitalWrite(pinRelayVentil, relayOFF);
  digitalWrite(pinRelayPumpe, relayOFF);
  digitalWrite(pinRelayHeater, LOW);

  /********************************************************
    DISPLAY 128x64
  ******************************************************/
  u8g2.begin();
  u8g2_prepare();
  displayLogo(sysVersion, "");
  delay(2000);

  /********************************************************
     BLYNK & Fallback offline
  ******************************************************/
  if (Offlinemodus == 0) 
  {
    WiFi.hostname(hostname);
    unsigned long started = millis();
    displayLogo("1: Connect Wifi to:", ssid);
    /* Explicitly set the ESP8266 to be a WiFi-client, otherwise, it by default,
      would try to act as both a client and an access-point and could cause
      network-issues with your other WiFi-devices on your WiFi-network. */
    WiFi.mode(WIFI_STA);
    WiFi.persistent(false);   //needed, otherwise exceptions are triggered \o.O/
    WiFi.begin(ssid, pass);
    DEBUG_print("Connecting to ");
    DEBUG_print(ssid);
    DEBUG_println(" ...");

    // wait up to 20 seconds for connection:
    while ((WiFi.status() != WL_CONNECTED) && (millis() - started < 20000))
    {
      yield();    //Prevent Watchdog trigger
    }

    checkWifi();    //try to reconnect

    if (WiFi.status() == WL_CONNECTED)
    {
      DEBUG_println("WiFi connected");
      DEBUG_println("IP address: ");
      DEBUG_println(WiFi.localIP());
      DEBUG_println("Wifi works, now try Blynk (timeout 30s)");
      if (fallback == 0) {
        displayLogo("Connect to Blynk", "no Fallback");
      } else if (fallback == 1) {
        displayLogo("2: Wifi connected, ", "try Blynk   ");
      }
      delay(1000);

      //try blynk connection
      Blynk.config(auth, blynkaddress, blynkport) ;
      Blynk.connect(30000);

      if (Blynk.connected() == true) {
        displayLogo("3: Blynk connected", "sync all variables...");
        DEBUG_println("Blynk is online");
        if (fallback == 1) {
          DEBUG_println("sync all variables and write new values to eeprom");
          // Blynk.run() ;
          Blynk.syncVirtual(V4);
          Blynk.syncVirtual(V5);
          Blynk.syncVirtual(V6);
          Blynk.syncVirtual(V7);
          Blynk.syncVirtual(V8);
          Blynk.syncVirtual(V9);
          Blynk.syncVirtual(V10);
          Blynk.syncVirtual(V11);
          Blynk.syncVirtual(V12);
          Blynk.syncVirtual(V13);
          Blynk.syncVirtual(V14);
          Blynk.syncVirtual(V30);
          Blynk.syncVirtual(V31);
          Blynk.syncVirtual(V32);
          Blynk.syncVirtual(V33);
          Blynk.syncVirtual(V34);
          // Blynk.syncAll();  //sync all values from Blynk server
          // Werte in den eeprom schreiben
          // ini eeprom mit begin
          EEPROM.begin(1024);
          EEPROM.put(0, aggKp);
          EEPROM.put(10, aggTn);
          EEPROM.put(20, aggTv);  
          EEPROM.put(30, setPoint);
          EEPROM.put(40, brewtime);
          EEPROM.put(50, preinfusion);
          EEPROM.put(60, preinfusionpause);
          EEPROM.put(90, aggbKp);
          EEPROM.put(100, aggbTn);
          EEPROM.put(110, aggbTv);
          EEPROM.put(120, brewtimersoftware);
          EEPROM.put(130, brewboarder);
          // eeprom schließen
          EEPROM.commit();
        }
      } else 
      {
        DEBUG_println("No connection to Blynk");
        EEPROM.begin(1024);  // open eeprom
        double dummy; // check if eeprom values are numeric (only check first value in eeprom)
        EEPROM.get(0, dummy);
        DEBUG_print("check eeprom 0x00 in dummy: ");
        DEBUG_println(dummy);
        if (!isnan(dummy)) 
        {
           displayLogo("3: Blynk not connected", "use eeprom values..");
          EEPROM.get(0, aggKp);
          EEPROM.get(10, aggTn);
          EEPROM.get(20, aggTv);
          EEPROM.get(30, setPoint);
          EEPROM.get(40, brewtime);
          EEPROM.get(50, preinfusion);
          EEPROM.get(60, preinfusionpause);
          EEPROM.get(90, aggbKp);
          EEPROM.get(100, aggbTn);
          EEPROM.get(110, aggbTv);
          EEPROM.get(120, brewtimersoftware);
          EEPROM.get(130, brewboarder);
        } 
      }
    }
    else 
    {
      displayLogo("No ", "WIFI");
      DEBUG_println("No WIFI");
      WiFi.disconnect(true);
      delay(1000);
    }
  }

  /********************************************************
     OTA
  ******************************************************/
  if (ota && Offlinemodus == 0 && WiFi.status() == WL_CONNECTED) {
    ArduinoOTA.setHostname(OTAhost);  //  Device name for OTA
    ArduinoOTA.setPassword(OTApass);  //  Password for OTA
    ArduinoOTA.begin();
  }


  /********************************************************
     Ini PID
  ******************************************************/

  setPointTemp = setPoint;
  bPID.SetSampleTime(windowSize);
  bPID.SetOutputLimits(0, windowSize);
  bPID.SetMode(AUTOMATIC);


  /********************************************************
     TEMP SENSOR
  ******************************************************/
  if (TempSensor == 1) {
    sensors.begin();
    sensors.getAddress(sensorDeviceAddress, 0);
    sensors.setResolution(sensorDeviceAddress, 10) ;
    sensors.requestTemperatures();
    Input = sensors.getTempCByIndex(0);
  }

  if (TempSensor == 2) {
    temperature = 0;
    Input = Sensor2.getTemp();
  }

  /********************************************************
    movingaverage ini array
  ******************************************************/
  if (Brewdetection == 1) {
    for (int thisReading = 0; thisReading < numReadings; thisReading++) {
      readingstemp[thisReading] = 0;
      readingstime[thisReading] = 0;
      readingchangerate[thisReading] = 0;
    }
  }
  if (TempSensor == 2) {
    temperature = 0;
    Input = Sensor2.getTemp();
  }

  //Initialisation MUST be at the very end of the init(), otherwise the time comparision in loop() will have a big offset
  unsigned long currentTime = millis();
  previousMillistemp = currentTime;
  windowStartTime = currentTime;
  previousMillisDisplay = currentTime;
  previousMillisBlynk = currentTime;

  /********************************************************
    Timer1 ISR - Initialisierung
    TIM_DIV1 = 0,   //80MHz (80 ticks/us - 104857.588 us max)
    TIM_DIV16 = 1,  //5MHz (5 ticks/us - 1677721.4 us max)
    TIM_DIV256 = 3  //312.5Khz (1 tick = 3.2us - 26843542.4 us max)
  ******************************************************/
  timer1_isr_init();
  timer1_attachInterrupt(onTimer1ISR);
  //timer1_enable(TIM_DIV16, TIM_EDGE, TIM_SINGLE);
  //timer1_write(50000); // set interrupt time to 10ms
  timer1_enable(TIM_DIV256, TIM_EDGE, TIM_SINGLE);
  timer1_write(6250); // set interrupt time to 20ms
  setupDone = true;
}



void loop() {
  //Only do Wifi stuff, if Wifi is connected
  if (WiFi.status() == WL_CONNECTED && Offlinemodus == 0) { 

    //MQTT
    if (MQTT == 1) {
      checkMQTT();
      if (mqtt.connected() == 1)
      {
        mqtt.loop();
      }
    }

    ArduinoOTA.handle();  // For OTA
    // Disable interrupt it OTA is starting, otherwise it will not work
    ArduinoOTA.onStart([]() {
      timer1_disable();
      digitalWrite(pinRelayHeater, LOW); //Stop heating
    });
    ArduinoOTA.onError([](ota_error_t error) {
      timer1_enable(TIM_DIV16, TIM_EDGE, TIM_SINGLE);
    });
    // Enable interrupts if OTA is finished
    ArduinoOTA.onEnd([]() {
      timer1_enable(TIM_DIV16, TIM_EDGE, TIM_SINGLE);
    });

    if (Blynk.connected()) {  // If connected run as normal
      Blynk.run();
      blynkReCnctCount = 0; //reset blynk reconnects if connected
    } else  {
      checkBlynk();
    }
    wifiReconnects = 0;   //reset wifi reconnects if connected
  } else {
    checkWifi();
  }



  refreshTemp();   //read new temperature values
  testEmergencyStop();  // test if Temp is to high
  brew();   //start brewing if button pressed

  sendToBlynk();


  //check if PID should run or not. If not, set to manuel and force output to zero
  if (pidON == 0 && pidMode == 1) {
    pidMode = 0;
    bPID.SetMode(pidMode);
    Output = 0 ;
  } else if (pidON == 1 && pidMode == 0 && !sensorError && !emergencyStop && backflushState == 10) {
    pidMode = 1;
    bPID.SetMode(pidMode);
  }

  //Sicherheitsabfrage
  if (!sensorError && Input > 0 && !emergencyStop && backflushState == 10 && (backflushON == 0 || brewcounter > 10)) {
    brewdetection();  //if brew detected, set PID values
    printScreen();  // refresh display

    //Set PID if first start of machine detected
    if (Input < setPoint && kaltstart) {
      if (startTn != 0) {
        startKi = startKp / startTn;
      } else {
        startKi = 0 ;
      }
      bPID.SetTunings(startKp, startKi, 0, P_ON_M);
    } else if (timerBrewdetection == 0) {    //Prevent overwriting of brewdetection values
      // calc ki, kd
      if (aggTn != 0) {
        aggKi = aggKp / aggTn ;
      } else {
        aggKi = 0 ;
      }
      aggKd = aggTv * aggKp ;
      bPID.SetTunings(aggKp, aggKi, aggKd, PonE);
      kaltstart = false;
    }

    if ( millis() - timeBrewdetection  < brewtimersoftware * 1000 && timerBrewdetection == 1) {
      // calc ki, kd
      if (aggbTn != 0) {
        aggbKi = aggbKp / aggbTn ;
      } else {
        aggbKi = 0 ;
      }
      aggbKd = aggbTv * aggbKp ;
      bPID.SetTunings(aggbKp, aggbKi, aggbKd) ;
      if (OnlyPID == 1) {
        bezugsZeit = millis() - timeBrewdetection ;
      }
    }

  } else if (sensorError) {

    //Deactivate PID
    if (pidMode == 1) {
      pidMode = 0;
      bPID.SetMode(pidMode);
      Output = 0 ;
    }

    digitalWrite(pinRelayHeater, LOW); //Stop heating

    displayMessage("Error, Temp: ", String(Input), "Check Temp. Sensor!", "", "", ""); //DISPLAY AUSGABE

  } else if (emergencyStop) {

    //Deactivate PID
    if (pidMode == 1) {
      pidMode = 0;
      bPID.SetMode(pidMode);
      Output = 0 ;
    }

    digitalWrite(pinRelayHeater, LOW); //Stop heating

    displayEmergencyStop();

  } else if (backflushON || backflushState > 10) {
    if (backflushState == 43) {
      displayMessage("Backflush finished", "Please reset brewswitch...", "", "", "", "");
    } else if (backflushState == 10) {
      displayMessage("Backflush activated", "Please set brewswitch...", "", "", "", "");
    } else if ( backflushState > 10) {
      displayMessage("Backflush running:", String(flushCycles), "from", String(maxflushCycles), "", "");
    }
  }

}<|MERGE_RESOLUTION|>--- conflicted
+++ resolved
@@ -741,86 +741,6 @@
     mqtt.publish(topic,payload,true);
   }
   }
-
-
-
-<<<<<<< HEAD
-=======
-      // PID Werte ueber heatbar
-      u8g2.setCursor(40, 48);
-
-      u8g2.print(bPID.GetKp(), 0); // P
-      u8g2.print("|");
-      if (bPID.GetKi() != 0) {
-        u8g2.print(bPID.GetKp() / bPID.GetKi(), 0);;
-      } // I
-      else
-      {
-        u8g2.print("0");
-      }
-      u8g2.print("|");
-      u8g2.print(bPID.GetKd() / bPID.GetKp(), 0); // D
-      u8g2.setCursor(98, 48);
-      if (Output < 99) {
-        u8g2.print(Output / 10, 1);
-      } else {
-        u8g2.print(Output / 10, 0);
-      }
-      u8g2.print("%");
-
-      // Brew
-      u8g2.setCursor(32, 34);
-      u8g2.print("Brew:  ");
-      u8g2.print(bezugsZeit / 1000, 1);
-      u8g2.print("/");
-      if (ONLYPID == 1) {
-        u8g2.print(brewtimersoftware, 0);             // deaktivieren wenn Preinfusion ( // voransetzen )
-      }
-      else
-      {
-        u8g2.print(totalbrewtime / 1000);            // aktivieren wenn Preinfusion
-      }
-      //draw box
-      u8g2.drawFrame(0, 0, 128, 64);
-
-      // Für Statusinfos
-      u8g2.drawFrame(32, 0, 84, 12);
-      if (Offlinemodus == 0) {
-        getSignalStrength();
-        if (WiFi.status() == WL_CONNECTED) {
-          u8g2.drawXBMP(40, 2, 8, 8, antenna_OK_u8g2);
-          for (int b = 0; b <= bars; b++) {
-            u8g2.drawVLine(45 + (b * 2), 10 - (b * 2), b * 2);
-          }
-        } else {
-          u8g2.drawXBMP(40, 2, 8, 8, antenna_NOK_u8g2);
-          u8g2.setCursor(88, 2);
-          u8g2.print("RC: ");
-          u8g2.print(wifiReconnects);
-        }
-        if (Blynk.connected()) {
-          u8g2.drawXBMP(60, 2, 11, 8, blynk_OK_u8g2);
-        } else {
-          u8g2.drawXBMP(60, 2, 8, 8, blynk_NOK_u8g2);
-        }
-        if (MQTT == 1) {
-          if (mqtt.connected() == 1) { 
-            u8g2.setCursor(77, 2);
-            u8g2.print("MQTT");
-          } else {
-            u8g2.setCursor(77, 2);
-            u8g2.print("");
-          }
-        }
-      } else {
-        u8g2.setCursor(40, 2);
-        u8g2.print("Offlinemodus");
-      }
-      u8g2.sendBuffer();
-    }
-  }
-}
->>>>>>> a08b4b45
 
 /********************************************************
   send data to Blynk server
