/********************************************************
   Version 2.8.0 (04.03.2021) 
   * Fix coldstart near setpoint 
   * Port for ESp32 
******************************************************/

/********************************************************
  INCLUDES
******************************************************/
#include <ArduinoOTA.h>
#include <EEPROM.h>
#include "userConfig.h" // needs to be configured by the user
#include <U8g2lib.h>
#include "PID_v1.h" //for PID calculation
#include <DallasTemperature.h>    //Library for dallas temp sensor
#if defined(ESP8266) 
  #include <BlynkSimpleEsp8266.h>
#endif
#if defined(ESP32) 
  #include <BlynkSimpleEsp32.h>
  #include <os.h> 
  hw_timer_t * timer = NULL;
#endif
#include "icon.h"   //user icons for display
#include <ZACwire.h> //NEW TSIC LIB
#include <PubSubClient.h>
<<<<<<< HEAD
#include <Adafruit_VL53L0X.h> //for TOF 


=======
#include "TSIC.h"       //Library for TSIC temp sensor
#include <Adafruit_VL53L0X.h> //for TOF 

>>>>>>> 8de76d8a

/********************************************************
  DEFINES
******************************************************/
#define DEBUGMODE   // Debug mode is active if #define DEBUGMODE is set

//#define BLYNK_PRINT Serial    // In detail debugging for blynk
//#define BLYNK_DEBUG

#ifndef DEBUGMODE
#define DEBUG_println(a)
#define DEBUG_print(a)
#define DEBUGSTART(a)
#else
#define DEBUG_println(a) Serial.println(a);
#define DEBUG_print(a) Serial.print(a);
#define DEBUGSTART(a) Serial.begin(a);
#endif
#define HIGH_ACCURACY
<<<<<<< HEAD
=======

>>>>>>> 8de76d8a

/********************************************************
  definitions below must be changed in the userConfig.h file
******************************************************/
int Offlinemodus = OFFLINEMODUS;
const int OnlyPID = ONLYPID;
const int TempSensor = TEMPSENSOR;
const int Brewdetection = BREWDETECTION;
const int fallback = FALLBACK;
const int triggerType = TRIGGERTYPE;
const int VoltageSensorType = VOLTAGESENSORTYPE;
const boolean ota = OTA;
const int grafana = GRAFANA;
const unsigned long wifiConnectionDelay = WIFICINNECTIONDELAY;
const unsigned int maxWifiReconnects = MAXWIFIRECONNECTS;
int machineLogo = MACHINELOGO;
const unsigned long brewswitchDelay = BREWSWITCHDELAY;
const boolean calibration_mode = CALIBRATION_MODE;

//Display
uint8_t oled_i2c = OLED_I2C;

//Display
uint8_t oled_i2c = OLED_I2C;

Adafruit_VL53L0X lox = Adafruit_VL53L0X();
int calibration_mode = CALIBRATION_MODE;
uint8_t tof_i2c = TOF_I2C;
int water_full = WATER_FULL;
int water_empty = WATER_EMPTY;
double distance;
double percentage;


// Wifi
const char* hostname = HOSTNAME;
const char* auth = AUTH;
const char* ssid = D_SSID;
const char* pass = PASS;
unsigned long lastWifiConnectionAttempt = millis();
unsigned int wifiReconnects = 0; //actual number of reconnects

// OTA
const char* OTAhost = OTAHOST;
const char* OTApass = OTAPASS;

//Blynk
const char* blynkaddress  = BLYNKADDRESS;
const int blynkport = BLYNKPORT;
unsigned int blynkReCnctFlag;  // Blynk Reconnection Flag
unsigned int blynkReCnctCount = 0;  // Blynk Reconnection counter
unsigned long lastBlynkConnectionAttempt = millis();

//backflush values
const unsigned long fillTime = FILLTIME;
const unsigned long flushTime = FLUSHTIME;
int maxflushCycles = MAXFLUSHCYCLES;

//MQTT
WiFiClient net;
PubSubClient mqtt(net);
const char* mqtt_server_ip = MQTT_SERVER_IP;
const int mqtt_server_port = MQTT_SERVER_PORT;
const char* mqtt_username = MQTT_USERNAME;
const char* mqtt_password = MQTT_PASSWORD;
const char* mqtt_topic_prefix = MQTT_TOPIC_PREFIX;
char topic_will[256];
char topic_set[256];
unsigned long lastMQTTConnectionAttempt = millis();
unsigned int MQTTReCnctFlag;  // Blynk Reconnection Flag
unsigned int MQTTReCnctCount = 0;  // Blynk Reconnection counter

//TOF
Adafruit_VL53L0X lox = Adafruit_VL53L0X();
int calibration_mode = CALIBRATION_MODE;
uint8_t tof_i2c = TOF_I2C;
int water_full = WATER_FULL;
int water_empty = WATER_EMPTY;
double distance;
double percentage;

//Voltage Sensor
unsigned long previousMillisVoltagesensorreading = millis();
const unsigned long intervalVoltagesensor= 200 ;
int VoltageSensorON, VoltageSensorOFF;

/********************************************************
   declarations
******************************************************/
int pidON = 1 ;                 // 1 = control loop in closed loop
int relayON, relayOFF;          // used for relay trigger type. Do not change!
boolean kaltstart = true;       // true = Rancilio started for first time
boolean emergencyStop = false;  // Notstop bei zu hoher Temperatur
double EmergencyStopTemp = 120; // Temp EmergencyStopTemp
const char* sysVersion PROGMEM  = "Version 2.8.0 MASTER";   //System version
int inX = 0, inY = 0, inOld = 0, inSum = 0; //used for filter()
int bars = 0; //used for getSignalStrength()
boolean brewDetected = 0;
boolean setupDone = false;
int backflushON = 0;            // 1 = activate backflush
int flushCycles = 0;            // number of active flush cycles
int backflushState = 10;        // counter for state machine

/********************************************************
   moving average - brewdetection
*****************************************************/
const int numReadings = 15;             // number of values per Array
double readingstemp[numReadings];        // the readings from Temp
unsigned long readingstime[numReadings];        // the readings from time
double readingchangerate[numReadings];

int readIndex = 1;              // the index of the current reading
double total = 0;               // total sum of readingchangerate[]
double heatrateaverage = 0;     // the average over the numReadings
double changerate = 0;          // local change rate of temprature
double heatrateaveragemin = 0 ;
unsigned long  timeBrewdetection = 0 ;
int timerBrewdetection = 0 ;    // flag is set if brew was detected
int firstreading = 1 ;          // Ini of the field, also used for sensor check

/********************************************************
   PID - values for offline brewdetection
*****************************************************/
double aggbKp = AGGBKP;
double aggbTn = AGGBTN;
double aggbTv = AGGBTV;
#if aggbTn == 0
double aggbKi = 0;
#else
double aggbKi = aggbKp / aggbTn;
#endif
double aggbKd = aggbTv * aggbKp ;
double brewtimersoftware = 45;    // 20-5 for detection
double brewboarder = 150 ;        // border for the detection, be carefull: to low: risk of wrong brew detection and rising temperature
const int PonE = PONE;

/********************************************************
   Analog Input
******************************************************/
const int analogPin = 0; // AI0 will be used
int brewcounter = 10;
int brewswitch = 0;
boolean brewswitchWasOFF = false;
double brewtime = 25000;  //brewtime in ms
double totalbrewtime = 0; //total brewtime set in softare or blynk
double preinfusion = 2000;  //preinfusion time in ms
double preinfusionpause = 5000;   //preinfusion pause time in ms
double bezugsZeit = 0;   //total brewed time
double bezugszeit_last_Millis = 0; // for shottimer delay after disarmed button
unsigned long startZeit = 0;    //start time of brew
const unsigned long analogreadingtimeinterval = 10 ; // ms
unsigned long previousMillistempanalogreading ; // ms for analogreading

/********************************************************
   Sensor check
******************************************************/
boolean sensorError = false;
int error = 0;
int maxErrorCounter = 10 ;  //depends on intervaltempmes* , define max seconds for invalid data

/********************************************************
   PID
******************************************************/
unsigned long previousMillistemp;  // initialisation at the end of init()
const unsigned long intervaltempmestsic = 400 ;
const unsigned long intervaltempmesds18b20 = 400  ;
int pidMode = 1; //1 = Automatic, 0 = Manual

const unsigned int windowSize = 1000;
unsigned int isrCounter = 0;  // counter for ISR
unsigned long windowStartTime;
double Input, Output;
double setPointTemp;
double previousInput = 0;

double BrewSetPoint = SETPOINT;
double setPoint = BrewSetPoint;
double SteamSetPoint = STEAMSETPOINT;
int    SteamON = 0;
int    SteamFirstON = 0;
double aggKp = AGGKP;
double aggTn = AGGTN;
double aggTv = AGGTV;
double startKp = STARTKP;
double startTn = STARTTN;
#if startTn == 0
double startKi = 0;
#else
double startKi = startKp / startTn;
#endif

#if aggTn == 0
double aggKi = 0;
#else
double aggKi = aggKp / aggTn;
#endif
double aggKd = aggTv * aggKp ;

PID bPID(&Input, &Output, &setPoint, aggKp, aggKi, aggKd, PonE, DIRECT);    //PID initialisation

/********************************************************
   DALLAS TEMP
******************************************************/
OneWire oneWire(ONE_WIRE_BUS);         // Setup a oneWire instance to communicate with any OneWire devices (not just Maxim/Dallas temperature ICs)
DallasTemperature sensors(&oneWire);   // Pass our oneWire reference to Dallas Temperature.
DeviceAddress sensorDeviceAddress;     // arrays to hold device address

/********************************************************
   Temp Sensors TSIC 306
******************************************************/
uint16_t temperature = 0;     // internal variable used to read temeprature
float Temperatur_C = 0;       // internal variable that holds the converted temperature in °C

#if (ONE_WIRE_BUS == 16  && TEMPSENSOR  == 2) 
TSIC Sensor1(ONE_WIRE_BUS);   // only Signalpin, VCCpin unused by default
#else 
ZACwire<ONE_WIRE_BUS> Sensor2(306);    // set pin "2" to receive signal from the TSic "306"
#endif
/********************************************************
   BLYNK
******************************************************/
//Update Intervall zur App
unsigned long previousMillisBlynk;  // initialisation at the end of init()
const unsigned long intervalBlynk = 1000;
int blynksendcounter = 1;


/********************************************************
  Get Wifi signal strength and set bars for display
*****************************************************/
void getSignalStrength() {
  if (Offlinemodus == 1) return;

  long rssi;
  if (WiFi.status() == WL_CONNECTED) {
    rssi = WiFi.RSSI();
  } else {
    rssi = -100;
  }

  if (rssi >= -50) {
    bars = 4;
  } else if (rssi < -50 & rssi >= -65) {
    bars = 3;
  } else if (rssi < -65 & rssi >= -75) {
    bars = 2;
  } else if (rssi < -75 & rssi >= -80) {
    bars = 1;
  } else {
    bars = 0;
  }
}


/********************************************************
   DISPLAY Define & template
******************************************************/
//DISPLAY constructor, change if needed
#if  DISPLAY == 1
    U8G2_SH1106_128X64_NONAME_F_HW_I2C u8g2(U8G2_R0);   //e.g. 1.3"
#endif
#if DISPLAY == 2
    U8G2_SSD1306_128X64_NONAME_F_HW_I2C u8g2(U8G2_R0);    //e.g. 0.96"
#endif
//Update für Display
unsigned long previousMillisDisplay;  // initialisation at the end of init()
const unsigned long intervalDisplay = 500;

//Standard Display or vertikal?
#if (calibration_mode == 1)
  #include "display.h"
  #endif
#if (calibration_mode == 0)
 #if (DISPLAY == 1 || DISPLAY == 2) // Display is used 
  #if (DISPLAYTEMPLATE < 20) // normal templates
    #include "display.h"  
  #endif  
  #if (DISPLAYTEMPLATE >= 20) // vertical templates 
    #include "Displayrotateupright.h"  
  #endif  
  #if (DISPLAYTEMPLATE == 1)
      #include "Displaytemplatestandard.h"
  #endif    
  #if (DISPLAYTEMPLATE == 2)
      #include "Displaytemplateminimal.h"
  #endif    
  #if (DISPLAYTEMPLATE == 3)
      #include "Displaytemplatetemponly.h"
  #endif   
  #if (DISPLAYTEMPLATE == 20)
      #include "Displaytemplateupright.h"
   #endif   
 #endif
#endif



/********************************************************
   BLYNK define pins and read values
******************************************************/
BLYNK_CONNECTED() {
  if (Offlinemodus == 0) {
    Blynk.syncAll();
    //rtc.begin();
  }
}

BLYNK_WRITE(V4) {
  aggKp = param.asDouble();
}

BLYNK_WRITE(V5) {
  aggTn = param.asDouble();
}
BLYNK_WRITE(V6) {
  aggTv =  param.asDouble();
}

BLYNK_WRITE(V7) {
  BrewSetPoint = param.asDouble();
  mqtt_publish("BrewSetPoint", number2string(BrewSetPoint));
}

BLYNK_WRITE(V8) {
  brewtime = param.asDouble() * 1000;
  mqtt_publish("brewtime", number2string(brewtime/1000));
}

BLYNK_WRITE(V9) {
  preinfusion = param.asDouble() * 1000;
  mqtt_publish("preinfusion", number2string(preinfusion/1000));
}

BLYNK_WRITE(V10) {
  preinfusionpause = param.asDouble() * 1000;
  mqtt_publish("preinfusionpause", number2string(preinfusionpause/1000));
}
BLYNK_WRITE(V13)
{
  pidON = param.asInt();
  mqtt_publish("pidON", number2string(pidON));
}
<<<<<<< HEAD
=======
BLYNK_WRITE(V15) 
{
  SteamON = param.asInt();
  if (SteamON == 1) 
  {
  SteamFirstON = 1;  
  }
  if (SteamON == 0) 
  {
  SteamFirstON = 0;  
  }
  mqtt_publish("SteamON", number2string(SteamON));
}
BLYNK_WRITE(V16) {
  SteamSetPoint = param.asDouble();
  mqtt_publish("SteamSetPoint", number2string(SteamSetPoint));
}
>>>>>>> 8de76d8a
BLYNK_WRITE(V25)
{
  calibration_mode = param.asInt();//
}
BLYNK_WRITE(V26)
{
  water_empty = param.asInt();//
}
BLYNK_WRITE(V27)
{
  water_full = param.asInt();//
}

BLYNK_WRITE(V30)
{
  aggbKp = param.asDouble();//
}

BLYNK_WRITE(V31) {
  aggbTn = param.asDouble();
}
BLYNK_WRITE(V32) {
  aggbTv =  param.asDouble();
}
BLYNK_WRITE(V33) {
  brewtimersoftware =  param.asDouble();
}
BLYNK_WRITE(V34) {
  brewboarder =  param.asDouble();
}
BLYNK_WRITE(V40) {
  backflushON =  param.asInt();
}

#if (COLDSTART_PID == 2)  // 2=?Blynk values, else default starttemp from config
  BLYNK_WRITE(V11) 
    {
    startKp = param.asDouble();
    }
  BLYNK_WRITE(V14)
    {
      startTn = param.asDouble();
    }
 #endif
/********************************************************
  Trigger for Rancilio E Machine
******************************************************/
unsigned long previousMillisETrigger ;  // initialisation at the end of init()
const unsigned long intervalETrigger = ETRIGGERTIME ; // in Seconds
int relayETriggerON, relayETriggerOFF;    
/********************************************************
  Emergency stop inf temp is to high
*****************************************************/
void testEmergencyStop() {
  if (Input > EmergencyStopTemp && emergencyStop == false) {
    emergencyStop = true;
  } else if (Input < 100 && emergencyStop == true) {
    emergencyStop = false;
  }
}


void backflush() {
  if (backflushState != 10 && backflushON == 0) {
    backflushState = 43;    // force reset in case backflushON is reset during backflush!
  } else if ( Offlinemodus == 1 || brewcounter > 10 || maxflushCycles <= 0 || backflushON == 0) {
    return;
  }

  if (pidMode == 1) { //Deactivate PID
    pidMode = 0;
    bPID.SetMode(pidMode);
    Output = 0 ;
  }
  digitalWrite(pinRelayHeater, LOW); //Stop heating

  readAnalogInput();
  unsigned long currentMillistemp = millis();

  if (brewswitch < 1000 && backflushState > 10) {   //abort function for state machine from every state
    backflushState = 43;
  }

  // state machine for brew
  switch (backflushState) {
    case 10:    // waiting step for brew switch turning on
      if (brewswitch > 1000 && backflushON) {
        startZeit = millis();
        backflushState = 20;
      }
      break;
    case 20:    //portafilter filling
      DEBUG_println("portafilter filling");
      digitalWrite(pinRelayVentil, relayON);
      digitalWrite(pinRelayPumpe, relayON);
      backflushState = 21;
      break;
    case 21:    //waiting time for portafilter filling
      if (millis() - startZeit > FILLTIME) {
        startZeit = millis();
        backflushState = 30;
      }
      break;
    case 30:    //flushing
      DEBUG_println("flushing");
      digitalWrite(pinRelayVentil, relayOFF);
      digitalWrite(pinRelayPumpe, relayOFF);
      flushCycles++;
      backflushState = 31;
      break;
    case 31:    //waiting time for flushing
      if (millis() - startZeit > flushTime && flushCycles < maxflushCycles) {
        startZeit = millis();
        backflushState = 20;
      } else if (flushCycles >= maxflushCycles) {
        backflushState = 43;
      }
      break;
    case 43:    // waiting for brewswitch off position
      if (brewswitch < 1000) {
        DEBUG_println("backflush finished");
        digitalWrite(pinRelayVentil, relayOFF);
        digitalWrite(pinRelayPumpe, relayOFF);
        currentMillistemp = 0;
        flushCycles = 0;
        backflushState = 10;
      }
      break;
  }
}



/********************************************************
  Read analog input pin
*****************************************************/
void readAnalogInput() {
  unsigned long currentMillistemp = millis();
  if (currentMillistemp - previousMillistempanalogreading >= analogreadingtimeinterval)
  {
    previousMillistempanalogreading = currentMillistemp;
    brewswitch = filter(analogRead(analogPin));
  }
}


/********************************************************
  Moving average - brewdetection (SW)
*****************************************************/
void movAvg() {
  if (firstreading == 1) {
    for (int thisReading = 0; thisReading < numReadings; thisReading++) {
      readingstemp[thisReading] = Input;
      readingstime[thisReading] = 0;
      readingchangerate[thisReading] = 0;
    }
    firstreading = 0 ;
  }

  readingstime[readIndex] = millis() ;
  readingstemp[readIndex] = Input ;

  if (readIndex == numReadings - 1) {
    changerate = (readingstemp[numReadings - 1] - readingstemp[0]) / (readingstime[numReadings - 1] - readingstime[0]) * 10000;
  } else {
    changerate = (readingstemp[readIndex] - readingstemp[readIndex + 1]) / (readingstime[readIndex] - readingstime[readIndex + 1]) * 10000;
  }

  readingchangerate[readIndex] = changerate ;
  total = 0 ;
  for (int i = 0; i < numReadings; i++)
  {
    total += readingchangerate[i];
  }

  heatrateaverage = total / numReadings * 100 ;
  if (heatrateaveragemin > heatrateaverage) {
    heatrateaveragemin = heatrateaverage ;
  }

  if (readIndex >= numReadings - 1) {
    // ...wrap around to the beginning:
    readIndex = 0;
  } else {
    readIndex++;
  }
}


/********************************************************
  check sensor value.
  If < 0 or difference between old and new >25, then increase error.
  If error is equal to maxErrorCounter, then set sensorError
*****************************************************/
boolean checkSensor(float tempInput) {
  boolean sensorOK = false;
  boolean badCondition = ( tempInput < 0 || tempInput > 150 || fabs(tempInput - previousInput) > 5);
  if ( badCondition && !sensorError) {
    error++;
    sensorOK = false;
    DEBUG_print("WARN: temperature sensor reading: consec_errors = ");    DEBUG_print(error);    DEBUG_print(", temp_current = ");    DEBUG_println(tempInput);
  } else if (badCondition == false && sensorOK == false) {
    error = 0;
    sensorOK = true;
  }
  if (error >= maxErrorCounter && !sensorError) {
    sensorError = true ;
    DEBUG_print("ERROR: temperature sensor malfunction: emp_current = ");    DEBUG_println(tempInput);
  } else if (error == 0 && sensorError) {
    sensorError = false ;
  }
  return sensorOK;
}

/********************************************************
  Refresh temperature.
  Each time checkSensor() is called to verify the value.
  If the value is not valid, new data is not stored.
*****************************************************/
void refreshTemp() {
  unsigned long currentMillistemp = millis();
  previousInput = Input ;
  if (TempSensor == 1)
  {
    if (currentMillistemp - previousMillistemp >= intervaltempmesds18b20)
    {
      previousMillistemp = currentMillistemp;
      sensors.requestTemperatures();
      if (!checkSensor(sensors.getTempCByIndex(0)) && firstreading == 0) return;  //if sensor data is not valid, abort function; Sensor must be read at least one time at system startup
      Input = sensors.getTempCByIndex(0);
      if (Brewdetection != 0) {
        movAvg();
      } else if (firstreading != 0) {
        firstreading = 0;
      }
    }
  }
  if (TempSensor == 2)
  {
    if (currentMillistemp - previousMillistemp >= intervaltempmestsic)
    {
      previousMillistemp = currentMillistemp;
      /*  variable "temperature" must be set to zero, before reading new data
            getTemperature only updates if data is valid, otherwise "temperature" will still hold old values
      */
      temperature = 0;
       #if (ONE_WIRE_BUS == 16)
         Sensor1.getTemperature(&temperature);
         Temperatur_C = Sensor1.calc_Celsius(&temperature);
         #endif
       #if (ONE_WIRE_BUS != 16)
        Temperatur_C = Sensor2.getTemp();
       #endif
      //Temperatur_C = 70;
      if (!checkSensor(Temperatur_C) && firstreading == 0) return;  //if sensor data is not valid, abort function; Sensor must be read at least one time at system startup
      Input = Temperatur_C;
      if (Brewdetection != 0) {
        movAvg();
      } else if (firstreading != 0) {
        firstreading = 0;
      }
    }
  }
}

/********************************************************
    PreInfusion, Brew , if not Only PID
******************************************************/
void brew() 
{
  if (OnlyPID == 0) 
  {
    readAnalogInput();
    unsigned long currentMillistemp = millis();

    if (brewswitch < 1000 && brewcounter > 10)
    {
      //abort function for state machine from every state
      brewcounter = 43;
    }

    if (brewcounter > 10) {
      bezugsZeit = currentMillistemp - startZeit;
    }
    if (brewswitch < 1000 && firstreading == 0 ) 
    {   //check if brewswitch was turned off at least once, last time,
      brewswitchWasOFF = true;
      //DEBUG_println("brewswitch value")
      //DEBUG_println(brewswitch)
    }

    totalbrewtime = preinfusion + preinfusionpause + brewtime;    // running every cycle, in case changes are done during brew

    // state machine for brew
    switch (brewcounter) {
      case 10:    // waiting step for brew switch turning on
        if (brewswitch > 1000 && backflushState == 10 && backflushON == 0 && brewswitchWasOFF) {
          startZeit = millis();
          brewcounter = 20;
          kaltstart = false;    // force reset kaltstart if shot is pulled
        } else {
          backflush();
        }
        break;
      case 20:    //preinfusioon
        DEBUG_println("Preinfusion");
        digitalWrite(pinRelayVentil, relayON);
        digitalWrite(pinRelayPumpe, relayON);
        brewcounter = 21;
        break;
      case 21:    //waiting time preinfusion
        if (bezugsZeit > preinfusion) {
          brewcounter = 30;
        }
        break;
      case 30:    //preinfusion pause
        DEBUG_println("preinfusion pause");
        digitalWrite(pinRelayVentil, relayON);
        digitalWrite(pinRelayPumpe, relayOFF);
        brewcounter = 31;
        break;
      case 31:    //waiting time preinfusion pause
        if (bezugsZeit > preinfusion + preinfusionpause) {
          brewcounter = 40;
        }
        break;
      case 40:    //brew running
        DEBUG_println("Brew started");
        digitalWrite(pinRelayVentil, relayON);
        digitalWrite(pinRelayPumpe, relayON);
        brewcounter = 41;
        break;
      case 41:    //waiting time brew
        if (bezugsZeit > totalbrewtime) {
          brewcounter = 42;
        }
        break;
      case 42:    //brew finished
        DEBUG_println("Brew stopped");
        digitalWrite(pinRelayVentil, relayOFF);
        digitalWrite(pinRelayPumpe, relayOFF);
        brewcounter = 43;
        break;
      case 43:    // waiting for brewswitch off position
        if (brewswitch < 1000) {
          digitalWrite(pinRelayVentil, relayOFF);
          digitalWrite(pinRelayPumpe, relayOFF);
          bezugszeit_last_Millis = millis();  // for shottimer delay after disarmed button
          currentMillistemp = 0;
          bezugsZeit = 0;
          brewDetected = 0; //rearm brewdetection
          brewcounter = 10;
        }
        break;
    }
  }
}

/*******************************************************
  Switch to offline modeif maxWifiReconnects were exceeded
  during boot
*****************************************************/
void initOfflineMode() 
{
  #if DISPLAY != 0
    displayMessage("", "", "", "", "Begin Fallback,", "No Wifi");
  #endif
  DEBUG_println("Start offline mode with eeprom values, no wifi:(");
  Offlinemodus = 1 ;

  EEPROM.begin(1024);  // open eeprom
  double dummy; // check if eeprom values are numeric (only check first value in eeprom)
  EEPROM.get(0, dummy);
  DEBUG_print("check eeprom 0x00 in dummy: ");
  DEBUG_println(dummy);
  if (!isnan(dummy)) {
    EEPROM.get(0, aggKp);
    EEPROM.get(10, aggTn);
    EEPROM.get(20, aggTv);
    EEPROM.get(30, BrewSetPoint);
    EEPROM.get(40, brewtime);
    EEPROM.get(50, preinfusion);
    EEPROM.get(60, preinfusionpause);
    EEPROM.get(90, aggbKp);
    EEPROM.get(100, aggbTn);
    EEPROM.get(110, aggbTv);
    EEPROM.get(120, brewtimersoftware);
    EEPROM.get(130, brewboarder);
  } else {
    #if DISPLAY != 0
      displayMessage("", "", "", "", "No eeprom,", "Values");
     #endif
    DEBUG_println("No working eeprom value, I am sorry, but use default offline value  :)");
    delay(1000);
  }
  // eeeprom schließen
  EEPROM.commit();
}

/*******************************************************
   Check if Wifi is connected, if not reconnect
   abort function if offline, or brew is running
*****************************************************/
void checkWifi() {
  if (Offlinemodus == 1 || brewcounter > 11) return;
  do {
    if ((millis() - lastWifiConnectionAttempt >= wifiConnectionDelay) && (wifiReconnects <= maxWifiReconnects)) {
      int statusTemp = WiFi.status();
      if (statusTemp != WL_CONNECTED) {   // check WiFi connection status
        lastWifiConnectionAttempt = millis();
        wifiReconnects++;
        DEBUG_print("Attempting WIFI reconnection: ");
        DEBUG_println(wifiReconnects);
        if (!setupDone) {
           #if DISPLAY != 0
            displayMessage("", "", "", "", "Wifi reconnect:", String(wifiReconnects));
          #endif
        }
        WiFi.disconnect();
        WiFi.begin(ssid, pass);   // attempt to connect to Wifi network
        int count = 1;
        while (WiFi.status() != WL_CONNECTED && count <= 20) {
          delay(100);   //give WIFI some time to connect
          count++;      //reconnect counter, maximum waiting time for reconnect = 20*100ms
        }
      }
    }
    yield();  //Prevent WDT trigger
  } while ( !setupDone && wifiReconnects < maxWifiReconnects && WiFi.status() != WL_CONNECTED);   //if kaltstart ist still true when checkWifi() is called, then there was no WIFI connection at boot -> connect or offlinemode

  if (wifiReconnects >= maxWifiReconnects && !setupDone) {   // no wifi connection after boot, initiate offline mode (only directly after boot)
    initOfflineMode();
  }

}

/*******************************************************
   Check if Blynk is connected, if not reconnect
   abort function if offline, or brew is running
   blynk is also using maxWifiReconnects!
*****************************************************/
void checkBlynk() {
  if (Offlinemodus == 1 || brewcounter > 11) return;
  if ((millis() - lastBlynkConnectionAttempt >= wifiConnectionDelay) && (blynkReCnctCount <= maxWifiReconnects)) {
    int statusTemp = Blynk.connected();
    if (statusTemp != 1) {   // check Blynk connection status
      lastBlynkConnectionAttempt = millis();        // Reconnection Timer Function
      blynkReCnctCount++;  // Increment reconnection Counter
      DEBUG_print("Attempting blynk reconnection: ");
      DEBUG_println(blynkReCnctCount);
      Blynk.connect(3000);  // Try to reconnect to the server; connect() is a blocking function, watch the timeout!
    }
  }
}



/*******************************************************
   Check if MQTT is connected, if not reconnect
   abort function if offline, or brew is running
   MQTT is also using maxWifiReconnects!
*****************************************************/
void checkMQTT(){
  if (Offlinemodus == 1 || brewcounter > 11) return;
  if ((millis() - lastMQTTConnectionAttempt >= wifiConnectionDelay) && (MQTTReCnctCount <= maxWifiReconnects)) {
    int statusTemp = mqtt.connected();
    if (statusTemp != 1) {   // check Blynk connection status
      lastMQTTConnectionAttempt = millis();        // Reconnection Timer Function
      MQTTReCnctCount++;  // Increment reconnection Counter
      DEBUG_print("Attempting MQTT reconnection: ");
      DEBUG_println(MQTTReCnctCount);
      if (mqtt.connect(hostname, mqtt_username, mqtt_password,topic_will,0,0,"exit") == true);{
        mqtt.subscribe(topic_set);
        DEBUG_println("Subscribe to MQTT Topics");
      }  // Try to reconnect to the server; connect() is a blocking function, watch the timeout!
    }
  }
}

/*******************************************************
   Convert double, float int and uint to char
   for MQTT Publish
*****************************************************/
char number2string_double[22];
char* number2string(double in) {
  snprintf(number2string_double, sizeof(number2string_double), "%0.2f", in);
  return number2string_double;
}
char number2string_float[22];
char* number2string(float in) {
  snprintf(number2string_float, sizeof(number2string_float), "%0.2f", in);
  return number2string_float;
}
char number2string_int[22];
char* number2string(int in) {
  snprintf(number2string_int, sizeof(number2string_int), "%d", in);
  return number2string_int;
}
char number2string_uint[22];
char* number2string(unsigned int in) {
  snprintf(number2string_uint, sizeof(number2string_uint), "%u", in);
  return number2string_uint;
}

/*******************************************************
   Publish Data to MQTT
*****************************************************/
bool mqtt_publish(char* reading, char* payload) {
  if (MQTT == 1){
    char topic[120];
    snprintf(topic, 120, "%s%s/%s", mqtt_topic_prefix, hostname, reading);
    mqtt.publish(topic,payload,true);
  }
  }

/********************************************************
  send data to Blynk server
*****************************************************/

void sendToBlynk() {
  if (Offlinemodus == 1) return;

  unsigned long currentMillisBlynk = millis();
  unsigned long currentMillistemp = 0;

  if (currentMillisBlynk - previousMillisBlynk >= intervalBlynk) {

    //MQTT
    if (MQTT == 1) {
      checkMQTT();
    }

    previousMillisBlynk = currentMillisBlynk;
    if (Blynk.connected()) {
      if (blynksendcounter == 1) {
        Blynk.virtualWrite(V2, Input);
        mqtt_publish("temperature", number2string(Input));
      }
      if (blynksendcounter == 2) {
        Blynk.virtualWrite(V23, Output);
      }
      if (blynksendcounter == 3) {
        Blynk.virtualWrite(V17, setPoint);
        //MQTT
        mqtt_publish("setPoint", number2string(setPoint));
      }
     
     
 
     if (blynksendcounter == 4) {
        Blynk.virtualWrite(V25, calibration_mode);
      }
      if (blynksendcounter == 5) {
        Blynk.virtualWrite(V26, water_empty);
      }
      if (blynksendcounter == 6) {
        Blynk.virtualWrite(V27, water_full);
      }  

     
      if (blynksendcounter == 7) {
        Blynk.virtualWrite(V35, heatrateaverage);
      }
      if (blynksendcounter == 8) {
        Blynk.virtualWrite(V36, heatrateaveragemin);
      }
      if (grafana == 1 && blynksendcounter >= 9) {
        Blynk.virtualWrite(V60, Input, Output, bPID.GetKp(), bPID.GetKi(), bPID.GetKd(), setPoint );
         if (MQTT == 1)
         {
            mqtt_publish("HeaterPower", number2string(Output));
            mqtt_publish("Kp", number2string(bPID.GetKp()));
            mqtt_publish("Ki", number2string(bPID.GetKi()));
            mqtt_publish("pidON", number2string(pidON));
            mqtt_publish("brewtime", number2string(brewtime/1000));
            mqtt_publish("preinfusionpause", number2string(preinfusionpause/1000));
            mqtt_publish("preinfusion", number2string(preinfusion/1000));
            mqtt_publish("SteamON", number2string(SteamON));
         }
        blynksendcounter = 0;
      } else if (grafana == 0 && blynksendcounter >= 8) {
        blynksendcounter = 0;
      }
      blynksendcounter++;
    }
  }
}

/********************************************************
    Brewdetection
******************************************************/
void brewdetection() 
{
  if (brewboarder == 0) return; //abort brewdetection if deactivated

  // Brew detecion == 1 software solution , == 2 hardware == 3 Voltagesensor 
  if (Brewdetection == 1) 
  {  // Bezugstimmer für SW aktivieren
     if (timerBrewdetection == 1)
    {
     bezugsZeit = millis() - timeBrewdetection ;
     }
    // Bezugstimmer für SW deaktivieren nach ende BD PID
    if (millis() - timeBrewdetection > brewtimersoftware * 1000 && timerBrewdetection == 1 )
    {
      timerBrewdetection = 0 ;    //rearm brewdetection
      bezugszeit_last_Millis = millis(); // Bezugszeit für Delay 
      bezugsZeit = 0 ;
     }
  } else if (Brewdetection == 2) 
  {
    if (millis() - timeBrewdetection > brewtimersoftware * 1000 && timerBrewdetection == 1 ) 
    {
      timerBrewdetection = 0 ;  //rearm brewdetection
    }
  } else if (Brewdetection == 3) 
  {
    if 
     ((digitalRead(PINVOLTAGESENSOR) == VoltageSensorOFF) && brewDetected == 1)
      {
        brewDetected = 0;
        bezugsZeit = 0 ; 
        DEBUG_println("HW Brew - Voltage Sensor - End") ;
        bezugszeit_last_Millis = millis(); // Bezugszeit für Delay 
      }
    if (millis() - timeBrewdetection > brewtimersoftware * 1000 && brewDetected == 1 ) // reset PID Brew
    {
      timerBrewdetection = 0 ;    //rearm brewdetection
    }
  }


  if (Brewdetection == 1) 
  {
    if (heatrateaverage <= -brewboarder && timerBrewdetection == 0 && (fabs(Input - BrewSetPoint) > 2.5) ) // BD PID only +/- 2 Grad Celsius
    {
      DEBUG_println("SW Brew detected") ;
      timeBrewdetection = millis() ;
      timerBrewdetection = 1 ;
    }
  } else if (Brewdetection == 2) 
  {
    if (brewcounter > 10 && brewDetected == 0 && brewboarder != 0) 
    {
      DEBUG_println("HW Brew detected") ;
      timeBrewdetection = millis() ;
      timerBrewdetection = 1 ;
      brewDetected = 1;
    }  
  } else if (Brewdetection == 3) // voltage sensor 
  {
    // Bezugszeit hochzaehlen    
    if (( digitalRead(PINVOLTAGESENSOR) == VoltageSensorON) && brewDetected == 1)
       {
       bezugsZeit = millis() - timeBrewdetection ;
       }
    unsigned long currentMillisVoltagesensorreading = millis();   
    if (
        (currentMillisVoltagesensorreading - previousMillisVoltagesensorreading >= (intervalVoltagesensor)) //Abfrageinterval
        && brewDetected == 0 // nur einmalig auslösen
       )
    {
      previousMillisVoltagesensorreading = millis();
      if (digitalRead(PINVOLTAGESENSOR) == VoltageSensorON) 
      {
        DEBUG_println("HW Brew - Voltage Sensor -  Start") ;
        timeBrewdetection = millis() ;
        timerBrewdetection = 1 ;
        brewDetected = 1;
        bezugsZeit = millis();
      }
    }
  }
}

/********************************************************
  after ~28 cycles the input is set to 99,66% if the real input value
  sum of inX and inY multiplier must be 1
  increase inX multiplier to make the filter faster
*****************************************************/
int filter(int input) {
  inX = input * 0.3;
  inY = inOld * 0.7;
  inSum = inX + inY;
  inOld = inSum;

  return inSum;
}


/********************************************************
    Timer 1 - ISR for PID calculation and heat realay output
******************************************************/

 #include "ISR.h"  

/********************************************************
    MQTT Callback Function: set Parameters through MQTT
******************************************************/


void mqtt_callback(char* topic, byte* data, unsigned int length) {
  char topic_str[255];
  os_memcpy(topic_str, topic, sizeof(topic_str));
  topic_str[255] = '\0';
  char data_str[length+1];
  os_memcpy(data_str, data, length);
  data_str[length] = '\0';
  char topic_pattern[255];
  char configVar[120];
  char cmd[64];
  double data_double;
  int data_int;



 // DEBUG_print("mqtt_parse(%s, %s)\n", topic_str, data_str);
  snprintf(topic_pattern, sizeof(topic_pattern), "%s%s/%%[^\\/]/%%[^\\/]", mqtt_topic_prefix, hostname);
  DEBUG_println(topic_pattern);
  if ( (sscanf( topic_str, topic_pattern , &configVar, &cmd) != 2) || (strcmp(cmd, "set") != 0) ) {
  DEBUG_print(topic_str);
    return;
  }
  DEBUG_println(topic_str);
  DEBUG_println(data_str);
  if (strcmp(configVar, "BrewSetPoint") == 0) {
    sscanf(data_str, "%lf", &data_double);
    mqtt_publish("BrewSetPoint", number2string(BrewSetPoint));
    if (Blynk.connected()) { Blynk.virtualWrite(V7, String(data_double));}
    BrewSetPoint = data_double;
    return;
  }
  if (strcmp(configVar, "brewtime") == 0) {
    sscanf(data_str, "%lf", &data_double);
    if (Blynk.connected()) { Blynk.virtualWrite(V8, String(data_double));}
    mqtt_publish("brewtime", number2string(brewtime/1000));
    brewtime = data_double * 1000 ;
    return;
  }
  if (strcmp(configVar, "preinfusion") == 0) {
    sscanf(data_str, "%lf", &data_double);
    if (Blynk.connected()) { Blynk.virtualWrite(V9, String(data_double));}
    mqtt_publish("preinfusion", number2string(preinfusion/1000));
    preinfusion = data_double * 1000;
    return;
  }
  if (strcmp(configVar, "preinfusionpause") == 0) {
    sscanf(data_str, "%lf", &data_double);
    if (Blynk.connected()) { Blynk.virtualWrite(V10, String(data_double));}
    mqtt_publish("preinfusionpause", number2string(preinfusionpause/1000));
    preinfusionpause = data_double * 1000;
    return;
  }
    if (strcmp(configVar, "pidON") == 0) {
    sscanf(data_str, "%lf", &data_double);
    if (Blynk.connected())  { Blynk.virtualWrite(V13,String(data_double));}
    mqtt_publish("pidON", number2string(pidON));
    pidON = data_double ;
    return;
  }

}
/*******************************************************
  Trigger for E-Silvia
*****************************************************/
//unsigned long previousMillisETrigger ;  // initialisation at the end of init()
//const unsigned long intervalETrigger = ETriggerTime ; // in Seconds
void ETriggervoid() 
{
  //Static variable only one time is 0 
  static int ETriggeractive = 0;
  unsigned long currentMillisETrigger = millis();
  if (ETRIGGER == 1) // E Trigger is active from userconfig
  { 
    // 
    if (currentMillisETrigger - previousMillisETrigger >= (1000*intervalETrigger))  //s to ms * 1000
    {  // check 
      ETriggeractive = 1 ;
      previousMillisETrigger = currentMillisETrigger;

      digitalWrite(PINETRIGGER, relayETriggerON);
    }
    // 10 Seconds later
    else if (ETriggeractive == 1 && previousMillisETrigger+(10*1000) < (currentMillisETrigger))
    {
    digitalWrite(PINETRIGGER, relayETriggerOFF);
    ETriggeractive = 0;
    }
  } 
}
  /********************************************************
   SteamON
  ******************************************************/
void checkSteamON() 
{
// check digital GIPO  
  if (digitalRead(STEAMONPIN) == HIGH) 
  {
    SteamON = 1;
    
  } 
  if (digitalRead(STEAMONPIN) == LOW && SteamFirstON == 0) // if via blynk on, then SteamFirstON == 1, prevent override
  {
    SteamON = 0;
    
  }
  if (SteamON == 1) 
  {
    EmergencyStopTemp = 145;  
    setPoint = SteamSetPoint ;
  }
   if (SteamON == 0) 
  {
    EmergencyStopTemp = 120;  
    setPoint = BrewSetPoint ;
  }
}


void setup() {
  DEBUGSTART(115200);

  if (MQTT == 1) {
    //MQTT
    snprintf(topic_will, sizeof(topic_will), "%s%s/%s", mqtt_topic_prefix, hostname, "will");
    snprintf(topic_set, sizeof(topic_set), "%s%s/+/%s", mqtt_topic_prefix, hostname, "set");
    mqtt.setServer(mqtt_server_ip, mqtt_server_port);
    mqtt.setCallback(mqtt_callback);
    checkMQTT();
  }

  /********************************************************
    Define trigger type
  ******************************************************/
  if (triggerType)
  {
    relayON = HIGH;
    relayOFF = LOW;
  } else {
    relayON = LOW;
    relayOFF = HIGH;
  }

  if (TRIGGERRELAYTYPE)
  {
    relayETriggerON = HIGH;
    relayETriggerOFF  = LOW;
  } else {
    relayETriggerON  = LOW;
    relayETriggerOFF  = HIGH;
  }
  if (VOLTAGESENSORTYPE)
  {
    VoltageSensorON = HIGH;
    VoltageSensorOFF  = LOW;
  } else {
    VoltageSensorON = LOW;
    VoltageSensorOFF  = HIGH;
  }

  /********************************************************
    Init Pins
  ******************************************************/
  pinMode(pinRelayVentil, OUTPUT);
  pinMode(pinRelayPumpe, OUTPUT);
  pinMode(pinRelayHeater, OUTPUT);
  pinMode(STEAMONPIN, INPUT);
  digitalWrite(pinRelayVentil, relayOFF);
  digitalWrite(pinRelayPumpe, relayOFF);
  digitalWrite(pinRelayHeater, LOW);
  if (ETRIGGER == 1) // IF Etrigger selected 
  { 
    pinMode(PINETRIGGER, OUTPUT);
  }
  if (BREWDETECTION == 3) // IF Voltage sensor selected 
  { 
    pinMode(PINVOLTAGESENSOR, PINMODEVOLTAGESENSOR);
  }

  /********************************************************
    DISPLAY 128x64
  ******************************************************/
  #if DISPLAY != 0
    u8g2.setI2CAddress(oled_i2c * 2);
    u8g2.begin();
    u8g2_prepare();
    displayLogo(sysVersion, "");
    delay(2000);
  #endif

/********************************************************
    VL530L0x TOF sensor
  ******************************************************/
  if (TOF != 0) { 
  lox.begin(tof_i2c); // initialize TOF sensor at I2C address
  lox.setMeasurementTimingBudgetMicroSeconds(2000000);
  }
  /********************************************************
    VL530L0x TOF sensor
  ******************************************************/
  if (TOF != 0) { 
  lox.begin(tof_i2c); // initialize TOF sensor at I2C address
  lox.setMeasurementTimingBudgetMicroSeconds(2000000);
  }

  /********************************************************
     BLYNK & Fallback offline
  ******************************************************/
  if (Offlinemodus == 0) 
  {
    #if defined(ESP8266)
      WiFi.hostname(hostname);
    #endif
    unsigned long started = millis();
    #if DISPLAY != 0
      displayLogo("1: Connect Wifi to:", ssid);
    #endif
    /* Explicitly set the ESP8266 to be a WiFi-client, otherwise, it by default,
      would try to act as both a client and an access-point and could cause
      network-issues with your other WiFi-devices on your WiFi-network. */
    WiFi.mode(WIFI_STA);
    WiFi.persistent(false);   //needed, otherwise exceptions are triggered \o.O/
    WiFi.begin(ssid, pass);
    #if defined(ESP32) // ESP32
     WiFi.setHostname(hostname); // for ESP32port
    #endif
    DEBUG_print("Connecting to ");
    DEBUG_print(ssid);
    DEBUG_println(" ...");

    // wait up to 20 seconds for connection:
    while ((WiFi.status() != WL_CONNECTED) && (millis() - started < 20000))
    {
      yield();    //Prevent Watchdog trigger
    }

    checkWifi();    //try to reconnect

    if (WiFi.status() == WL_CONNECTED)
    {
      DEBUG_println("WiFi connected");
      DEBUG_println("IP address: ");
      DEBUG_println(WiFi.localIP());
      DEBUG_println("Wifi works, now try Blynk (timeout 30s)");
      if (fallback == 0) {
        #if DISPLAY != 0
          displayLogo("Connect to Blynk", "no Fallback");
        #endif
      } else if (fallback == 1) {
        #if DISPLAY != 0
          displayLogo("2: Wifi connected, ", "try Blynk   ");
        #endif
      }
      delay(1000);

      //try blynk connection
      Blynk.config(auth, blynkaddress, blynkport) ;
      Blynk.connect(30000);

      if (Blynk.connected() == true) 
      {
        #if DISPLAY != 0
          displayLogo("3: Blynk connected", "sync all variables...");
        #endif
        DEBUG_println("Blynk is online");
        if (fallback == 1) 
        {
          DEBUG_println("sync all variables and write new values to eeprom");
          // Blynk.run() ;
          Blynk.syncVirtual(V4);
          Blynk.syncVirtual(V5);
          Blynk.syncVirtual(V6);
          Blynk.syncVirtual(V7);
          Blynk.syncVirtual(V8);
          Blynk.syncVirtual(V9);
          Blynk.syncVirtual(V10);
          Blynk.syncVirtual(V11);
          Blynk.syncVirtual(V12);
          Blynk.syncVirtual(V13);
          Blynk.syncVirtual(V14);
<<<<<<< HEAD
          Blynk.syncVirtual(V25);
          Blynk.syncVirtual(V26);
          Blynk.syncVirtual(V27);
=======
          Blynk.syncVirtual(V15);
>>>>>>> 8de76d8a
          Blynk.syncVirtual(V30);
          Blynk.syncVirtual(V31);
          Blynk.syncVirtual(V32);
          Blynk.syncVirtual(V33);
          Blynk.syncVirtual(V34);
          // Blynk.syncAll();  //sync all values from Blynk server
          // Werte in den eeprom schreiben
          // ini eeprom mit begin
          EEPROM.begin(1024);
          EEPROM.put(0, aggKp);
          EEPROM.put(10, aggTn);
          EEPROM.put(20, aggTv);  
          EEPROM.put(30, BrewSetPoint);
          EEPROM.put(40, brewtime);
          EEPROM.put(50, preinfusion);
          EEPROM.put(60, preinfusionpause);
          EEPROM.put(90, aggbKp);
          EEPROM.put(100, aggbTn);
          EEPROM.put(110, aggbTv);
          EEPROM.put(120, brewtimersoftware);
          EEPROM.put(130, brewboarder);
          // eeprom schließen
          EEPROM.commit();
        }
      } else 
      {
        DEBUG_println("No connection to Blynk");
        EEPROM.begin(1024);  // open eeprom
        double dummy; // check if eeprom values are numeric (only check first value in eeprom)
        EEPROM.get(0, dummy);
        DEBUG_print("check eeprom 0x00 in dummy: ");
        DEBUG_println(dummy);
        if (!isnan(dummy)) 
        {
          #if DISPLAY != 0
           displayLogo("3: Blynk not connected", "use eeprom values..");
          #endif 
          EEPROM.get(0, aggKp);
          EEPROM.get(10, aggTn);
          EEPROM.get(20, aggTv);
          EEPROM.get(30, BrewSetPoint);
          EEPROM.get(40, brewtime);
          EEPROM.get(50, preinfusion);
          EEPROM.get(60, preinfusionpause);
          EEPROM.get(90, aggbKp);
          EEPROM.get(100, aggbTn);
          EEPROM.get(110, aggbTv);
          EEPROM.get(120, brewtimersoftware);
          EEPROM.get(130, brewboarder);
        } 
      }
    }
    else 
    { 
      #if DISPLAY != 0
        displayLogo("No ", "WIFI");
      #endif
      DEBUG_println("No WIFI");
      WiFi.disconnect(true);
      delay(1000);
    }
  }

  /********************************************************
     OTA
  ******************************************************/
  if (ota && Offlinemodus == 0 && WiFi.status() == WL_CONNECTED) {
    ArduinoOTA.setHostname(OTAhost);  //  Device name for OTA
    ArduinoOTA.setPassword(OTApass);  //  Password for OTA
    ArduinoOTA.begin();
  }


  /********************************************************
     Ini PID
  ******************************************************/

  //setPointTemp = BrewSetPoint;
  bPID.SetSampleTime(windowSize);
  bPID.SetOutputLimits(0, windowSize);
  bPID.SetMode(AUTOMATIC);


  /********************************************************
     TEMP SENSOR
  ******************************************************/
  if (TempSensor == 1) {
    sensors.begin();
    sensors.getAddress(sensorDeviceAddress, 0);
    sensors.setResolution(sensorDeviceAddress, 10) ;
    sensors.requestTemperatures();
    Input = sensors.getTempCByIndex(0);
  }

  if (TempSensor == 2) {
    temperature = 0;
    #if (ONE_WIRE_BUS == 16)
         Sensor1.getTemperature(&temperature);
         Input = Sensor1.calc_Celsius(&temperature);
    #endif
    #if (ONE_WIRE_BUS != 16)
        Input = Sensor2.getTemp();
     #endif
  }

  /********************************************************
    movingaverage ini array
  ******************************************************/
  if (Brewdetection == 1) {
    for (int thisReading = 0; thisReading < numReadings; thisReading++) {
      readingstemp[thisReading] = 0;
      readingstime[thisReading] = 0;
      readingchangerate[thisReading] = 0;
    }
  }
  if (TempSensor == 2) {
    temperature = 0;
    #if (ONE_WIRE_BUS == 16)
         Sensor1.getTemperature(&temperature);
         Input = Sensor1.calc_Celsius(&temperature);
    #endif
    #if (ONE_WIRE_BUS != 16)
        Input = Sensor2.getTemp();
     #endif
  }

  //Initialisation MUST be at the very end of the init(), otherwise the time comparision in loop() will have a big offset
  unsigned long currentTime = millis();
  previousMillistemp = currentTime;
  windowStartTime = currentTime;
  previousMillisDisplay = currentTime;
  previousMillisBlynk = currentTime;
  previousMillisETrigger = currentTime; 
  previousMillisVoltagesensorreading = currentTime;
  setupDone = true;

  #if defined(ESP8266) 
    /********************************************************
      Timer1 ISR - Initialisierung
      TIM_DIV1 = 0,   //80MHz (80 ticks/us - 104857.588 us max)
      TIM_DIV16 = 1,  //5MHz (5 ticks/us - 1677721.4 us max)
      TIM_DIV256 = 3  //312.5Khz (1 tick = 3.2us - 26843542.4 us max)
    ******************************************************/
      timer1_isr_init();
      timer1_attachInterrupt(onTimer1ISR);
      //timer1_enable(TIM_DIV16, TIM_EDGE, TIM_SINGLE);
      //timer1_write(50000); // set interrupt time to 10ms
      timer1_enable(TIM_DIV256, TIM_EDGE, TIM_SINGLE);
      timer1_write(6250); // set interrupt time to 20ms
  #endif
  #if defined(ESP32) // ESP32
        /********************************************************
    Timer1 ISR - Initialisierung
    TIM_DIV1 = 0,   //80MHz (80 ticks/us - 104857.588 us max)
    TIM_DIV16 = 1,  //5MHz (5 ticks/us - 1677721.4 us max)
    TIM_DIV256 = 3  //312.5Khz (1 tick = 3.2us - 26843542.4 us max)
  ******************************************************/
    timer = timerBegin(0, 80, true); //m
    timerAttachInterrupt(timer, &onTimer, true);//m
    timerAlarmWrite(timer, 10000, true);//m
    timerAlarmEnable(timer);//m
  #endif
  
}
void loop() {
  if (calibration_mode == 1 && TOF == 1) {
      loopcalibrate();
  } else {
      looppid();
  }
}

<<<<<<< HEAD
void loop() {
  if (calibration_mode == 1) {
      loopcalibrate();
  } else {
      looppid();
  }
}

void loopcalibrate() {
//Deactivate PID
    if (pidMode == 1) 
    {
      pidMode = 0;
      bPID.SetMode(pidMode);
      Output = 0 ;false;
    }
if (Blynk.connected()) {  // If connected run as normal
      Blynk.run();
      blynkReCnctCount = 0; //reset blynk reconnects if connected
    } else  {
      checkBlynk();
    }
    digitalWrite(pinRelayHeater, LOW); //Stop heating to be on the safe side ...

  VL53L0X_RangingMeasurementData_t measure;  //TOF Sensor measurement
  lox.rangingTest(&measure, false); // pass in 'true' to get debug data printout!
  distance = measure.RangeMilliMeter;  //write new distence value to 'distance'
  u8g2.clearBuffer();
        u8g2.setCursor(13, 12);
        u8g2.setFont(u8g2_font_fub20_tf);
        u8g2.printf("%.0f\n",distance );
        u8g2.print("mm");
      u8g2.sendBuffer();
}

=======
// TOF Calibrationsmode 
void loopcalibrate() {
//Deactivate PID
    if (pidMode == 1) 
    {
      pidMode = 0;
      bPID.SetMode(pidMode);
      Output = 0 ;false;
    }
if (Blynk.connected()) {  // If connected run as normal
      Blynk.run();
      blynkReCnctCount = 0; //reset blynk reconnects if connected
    } else  {
      checkBlynk();
    }
    digitalWrite(pinRelayHeater, LOW); //Stop heating to be on the safe side ...

  VL53L0X_RangingMeasurementData_t measure;  //TOF Sensor measurement
  lox.rangingTest(&measure, false); // pass in 'true' to get debug data printout!
  distance = measure.RangeMilliMeter;  //write new distence value to 'distance'

  
  u8g2.clearBuffer();
        u8g2.setCursor(13, 12);
        u8g2.setFont(u8g2_font_fub20_tf);
        u8g2.printf("%.0f\n",distance );
        u8g2.print("mm");
      u8g2.sendBuffer();
}

>>>>>>> 8de76d8a
void looppid() {
  //Only do Wifi stuff, if Wifi is connected
  if (WiFi.status() == WL_CONNECTED && Offlinemodus == 0) { 

    //MQTT
    if (MQTT == 1) {
      checkMQTT();
      if (mqtt.connected() == 1)
      {
        mqtt.loop();
      }
    }

    ArduinoOTA.handle();  // For OTA
    // Disable interrupt it OTA is starting, otherwise it will not work
    ArduinoOTA.onStart([]() {
      
      #if defined(ESP8266) 
      timer1_disable();
      #endif
      #if defined(ESP32) 
      timerAlarmDisable(timer);
      #endif
      digitalWrite(pinRelayHeater, LOW); //Stop heating
    });
    ArduinoOTA.onError([](ota_error_t error) {
      #if defined(ESP8266) 
      timer1_enable(TIM_DIV16, TIM_EDGE, TIM_SINGLE);
      #endif
      #if defined(ESP32) 
      timerAlarmDisable(timer);
      #endif
    });
    // Enable interrupts if OTA is finished
    ArduinoOTA.onEnd([]() {
      #if defined(ESP8266) 
       timer1_enable(TIM_DIV16, TIM_EDGE, TIM_SINGLE);
      #endif
      #if defined(ESP32)
        timerAlarmEnable(timer);
      #endif
    });

    if (Blynk.connected()) {  // If connected run as normal
      Blynk.run();
      blynkReCnctCount = 0; //reset blynk reconnects if connected
    } else  {
      checkBlynk();
    }
    wifiReconnects = 0;   //reset wifi reconnects if connected
  } else {
    checkWifi();
  }

<<<<<<< HEAD
if (TOF != 0) {
  VL53L0X_RangingMeasurementData_t measure;  //TOF Sensor measurement
  lox.rangingTest(&measure, false); // pass in 'true' to get debug data printout!
  distance = measure.RangeMilliMeter;  //write new distence value to 'distance'
  
  percentage = (100 / (water_empty - water_full))* (water_empty - distance); //calculate percentage of waterlevel
  
}
  refreshTemp();   //read new temperature values
  testEmergencyStop();  // test if Temp is to high
  brew();   //start brewing if button pressed

  sendToBlynk();
=======
  // voids
    refreshTemp();   //read new temperature values
    testEmergencyStop();  // test if Temp is to high
    brew();   //start brewing if button pressed
    checkSteamON(); // check for steam
    sendToBlynk();
>>>>>>> 8de76d8a
   if(ETRIGGER == 1) // E-Trigger active then void Etrigger() 
    { 
      ETriggervoid();
    }  
  

  //check if PID should run or not. If not, set to manuel and force output to zero
  if (pidON == 0 && pidMode == 1) {
    pidMode = 0;
    bPID.SetMode(pidMode);
    Output = 0 ;
  } else if (pidON == 1 && pidMode == 0 && !sensorError && !emergencyStop && backflushState == 10) {
    pidMode = 1;
    bPID.SetMode(pidMode);
  }

  //Sicherheitsabfrage
  if (!sensorError && Input > 0 && !emergencyStop && backflushState == 10 && (backflushON == 0 || brewcounter > 10)) {
    brewdetection();  //if brew detected, set PID values
      #if DISPLAY != 0
          displayShottimer() ;
          #if DISPLAYTEMPLATE < 20 // not in vertikal template
            heatinglogo(); 
          #endif
           OFFlogo(); 
          printScreen();  // refresh display
      #endif
    //Set PID if first start of machine detected, and no SteamON
    if ((Input < BrewSetPoint) && kaltstart && SteamON == 0) {
      if (startTn != 0) {
        startKi = startKp / startTn;
      } else {
        startKi = 0 ;
      }
      bPID.SetTunings(startKp, startKi, 0, P_ON_M);
    // normal PID
    } else if (timerBrewdetection == 0 && SteamON == 0) {    //Prevent overwriting of brewdetection values
      // calc ki, kd
      if (aggTn != 0) {
        aggKi = aggKp / aggTn ;
      } else {
        aggKi = 0 ;
      }
      aggKd = aggTv * aggKp ;
      bPID.SetTunings(aggKp, aggKi, aggKd, PonE);
      kaltstart = false;
    }
    // BD PID
    if ( millis() - timeBrewdetection  < brewtimersoftware * 1000 && timerBrewdetection == 1 && SteamON == 0) {
      // calc ki, kd
      if (aggbTn != 0) {
        aggbKi = aggbKp / aggbTn ;
      } else {
        aggbKi = 0 ;
      }
      aggbKd = aggbTv * aggbKp ;
      bPID.SetTunings(aggbKp, aggbKi, aggbKd, PonE) ;
    }
    // Steamon
    if (SteamON == 1)
    {
       if (aggTn != 0) {
        aggKi = aggKp / aggTn ;
      } else {
        aggKi = 0 ;
      }
      aggKi = 0 ;
      aggKd = aggTv * aggKp ;
      bPID.SetTunings(aggKp, aggKi, aggKd, PonE);
    }

  } else if (sensorError) 
  {
    //Deactivate PID
    if (pidMode == 1) 
    {
      pidMode = 0;
      bPID.SetMode(pidMode);
      Output = 0 ;
    }
    digitalWrite(pinRelayHeater, LOW); //Stop heating
      #if DISPLAY != 0
        displayMessage("Error, Temp: ", String(Input), "Check Temp. Sensor!", "", "", ""); //DISPLAY AUSGABE
      #endif 
  } else if (emergencyStop) 
  {
    //Deactivate PID
    if (pidMode == 1) 
    {
      pidMode = 0;
      bPID.SetMode(pidMode);
      Output = 0 ;
    }

    digitalWrite(pinRelayHeater, LOW); //Stop heating
    #if DISPLAY != 0
      displayEmergencyStop();
    #endif 
  } 
  else if (backflushON || backflushState > 10) {
    if (backflushState == 43) {
      #if DISPLAY != 0
        displayMessage("Backflush finished", "Please reset brewswitch...", "", "", "", "");
      #endif 
    } else if (backflushState == 10) {
      #if DISPLAY != 0
        displayMessage("Backflush activated", "Please set brewswitch...", "", "", "", "");
      #endif
    } else if ( backflushState > 10) {
      #if DISPLAY != 0
        displayMessage("Backflush running:", String(flushCycles), "from", String(maxflushCycles), "", "");
      #endif
    }
  }

}<|MERGE_RESOLUTION|>--- conflicted
+++ resolved
@@ -24,15 +24,9 @@
 #include "icon.h"   //user icons for display
 #include <ZACwire.h> //NEW TSIC LIB
 #include <PubSubClient.h>
-<<<<<<< HEAD
-#include <Adafruit_VL53L0X.h> //for TOF 
-
-
-=======
 #include "TSIC.h"       //Library for TSIC temp sensor
 #include <Adafruit_VL53L0X.h> //for TOF 
 
->>>>>>> 8de76d8a
 
 /********************************************************
   DEFINES
@@ -52,10 +46,7 @@
 #define DEBUGSTART(a) Serial.begin(a);
 #endif
 #define HIGH_ACCURACY
-<<<<<<< HEAD
-=======
-
->>>>>>> 8de76d8a
+
 
 /********************************************************
   definitions below must be changed in the userConfig.h file
@@ -74,9 +65,6 @@
 int machineLogo = MACHINELOGO;
 const unsigned long brewswitchDelay = BREWSWITCHDELAY;
 const boolean calibration_mode = CALIBRATION_MODE;
-
-//Display
-uint8_t oled_i2c = OLED_I2C;
 
 //Display
 uint8_t oled_i2c = OLED_I2C;
@@ -398,8 +386,6 @@
   pidON = param.asInt();
   mqtt_publish("pidON", number2string(pidON));
 }
-<<<<<<< HEAD
-=======
 BLYNK_WRITE(V15) 
 {
   SteamON = param.asInt();
@@ -417,7 +403,6 @@
   SteamSetPoint = param.asDouble();
   mqtt_publish("SteamSetPoint", number2string(SteamSetPoint));
 }
->>>>>>> 8de76d8a
 BLYNK_WRITE(V25)
 {
   calibration_mode = param.asInt();//
@@ -1398,13 +1383,7 @@
           Blynk.syncVirtual(V12);
           Blynk.syncVirtual(V13);
           Blynk.syncVirtual(V14);
-<<<<<<< HEAD
-          Blynk.syncVirtual(V25);
-          Blynk.syncVirtual(V26);
-          Blynk.syncVirtual(V27);
-=======
           Blynk.syncVirtual(V15);
->>>>>>> 8de76d8a
           Blynk.syncVirtual(V30);
           Blynk.syncVirtual(V31);
           Blynk.syncVirtual(V32);
@@ -1577,43 +1556,6 @@
   }
 }
 
-<<<<<<< HEAD
-void loop() {
-  if (calibration_mode == 1) {
-      loopcalibrate();
-  } else {
-      looppid();
-  }
-}
-
-void loopcalibrate() {
-//Deactivate PID
-    if (pidMode == 1) 
-    {
-      pidMode = 0;
-      bPID.SetMode(pidMode);
-      Output = 0 ;false;
-    }
-if (Blynk.connected()) {  // If connected run as normal
-      Blynk.run();
-      blynkReCnctCount = 0; //reset blynk reconnects if connected
-    } else  {
-      checkBlynk();
-    }
-    digitalWrite(pinRelayHeater, LOW); //Stop heating to be on the safe side ...
-
-  VL53L0X_RangingMeasurementData_t measure;  //TOF Sensor measurement
-  lox.rangingTest(&measure, false); // pass in 'true' to get debug data printout!
-  distance = measure.RangeMilliMeter;  //write new distence value to 'distance'
-  u8g2.clearBuffer();
-        u8g2.setCursor(13, 12);
-        u8g2.setFont(u8g2_font_fub20_tf);
-        u8g2.printf("%.0f\n",distance );
-        u8g2.print("mm");
-      u8g2.sendBuffer();
-}
-
-=======
 // TOF Calibrationsmode 
 void loopcalibrate() {
 //Deactivate PID
@@ -1644,7 +1586,6 @@
       u8g2.sendBuffer();
 }
 
->>>>>>> 8de76d8a
 void looppid() {
   //Only do Wifi stuff, if Wifi is connected
   if (WiFi.status() == WL_CONNECTED && Offlinemodus == 0) { 
@@ -1699,28 +1640,12 @@
     checkWifi();
   }
 
-<<<<<<< HEAD
-if (TOF != 0) {
-  VL53L0X_RangingMeasurementData_t measure;  //TOF Sensor measurement
-  lox.rangingTest(&measure, false); // pass in 'true' to get debug data printout!
-  distance = measure.RangeMilliMeter;  //write new distence value to 'distance'
-  
-  percentage = (100 / (water_empty - water_full))* (water_empty - distance); //calculate percentage of waterlevel
-  
-}
-  refreshTemp();   //read new temperature values
-  testEmergencyStop();  // test if Temp is to high
-  brew();   //start brewing if button pressed
-
-  sendToBlynk();
-=======
   // voids
     refreshTemp();   //read new temperature values
     testEmergencyStop();  // test if Temp is to high
     brew();   //start brewing if button pressed
     checkSteamON(); // check for steam
     sendToBlynk();
->>>>>>> 8de76d8a
    if(ETRIGGER == 1) // E-Trigger active then void Etrigger() 
     { 
       ETriggervoid();
