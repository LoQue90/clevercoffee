/********************************************************
   Version 2.5.0 (20.01.2021) 
   * ADD ZACwire (New TSIC lib)
   * Shottimer und Displaytemplates
   * Auslagern der PIN Belegung in die UserConfig
   * Change MQTT Lib to PubSubClient | thx to pbeh
******************************************************/

/********************************************************
  INCLUDES
******************************************************/
#include <ArduinoOTA.h>
#include <EEPROM.h>
#include "userConfig.h" // needs to be configured by the user
#include <U8g2lib.h>
#include "PID_v1.h" //for PID calculation
#include <DallasTemperature.h>    //Library for dallas temp sensor
#include <BlynkSimpleEsp8266.h>
#include "icon.h"   //user icons for display
#include <ZACwire.h> //NEW TSIC LIB
#include <PubSubClient.h>

/********************************************************
  DEFINES
******************************************************/
#define DEBUGMODE   // Debug mode is active if #define DEBUGMODE is set

//#define BLYNK_PRINT Serial    // In detail debugging for blynk
//#define BLYNK_DEBUG

#ifndef DEBUGMODE
#define DEBUG_println(a)
#define DEBUG_print(a)
#define DEBUGSTART(a)
#else
#define DEBUG_println(a) Serial.println(a);
#define DEBUG_print(a) Serial.print(a);
#define DEBUGSTART(a) Serial.begin(a);
#endif



/********************************************************
  definitions below must be changed in the userConfig.h file
******************************************************/
int Offlinemodus = OFFLINEMODUS;
const int OnlyPID = ONLYPID;
const int TempSensor = TEMPSENSOR;
const int Brewdetection = BREWDETECTION;
const int fallback = FALLBACK;
const int triggerType = TRIGGERTYPE;
const boolean ota = OTA;
const int grafana = GRAFANA;
const unsigned long wifiConnectionDelay = WIFICINNECTIONDELAY;
const unsigned int maxWifiReconnects = MAXWIFIRECONNECTS;
int machineLogo = MACHINELOGO;

// Wifi
const char* hostname = HOSTNAME;
const char* auth = AUTH;
const char* ssid = D_SSID;
const char* pass = PASS;
unsigned long lastWifiConnectionAttempt = millis();
unsigned int wifiReconnects = 0; //actual number of reconnects

// OTA
const char* OTAhost = OTAHOST;
const char* OTApass = OTAPASS;

//Blynk
const char* blynkaddress  = BLYNKADDRESS;
const int blynkport = BLYNKPORT;
unsigned int blynkReCnctFlag;  // Blynk Reconnection Flag
unsigned int blynkReCnctCount = 0;  // Blynk Reconnection counter
unsigned long lastBlynkConnectionAttempt = millis();

//backflush values
const unsigned long fillTime = FILLTIME;
const unsigned long flushTime = FLUSHTIME;
int maxflushCycles = MAXFLUSHCYCLES;

//MQTT
WiFiClient net;
PubSubClient mqtt(net);
const char* mqtt_server_ip = MQTT_SERVER_IP;
const int mqtt_server_port = MQTT_SERVER_PORT;
const char* mqtt_username = MQTT_USERNAME;
const char* mqtt_password = MQTT_PASSWORD;
const char* mqtt_topic_prefix = MQTT_TOPIC_PREFIX;
char topic_will[256];
char topic_set[256];
unsigned long lastMQTTConnectionAttempt = millis();
unsigned int MQTTReCnctFlag;  // Blynk Reconnection Flag
unsigned int MQTTReCnctCount = 0;  // Blynk Reconnection counter

/********************************************************
   declarations
******************************************************/
int pidON = 1 ;                 // 1 = control loop in closed loop
int relayON, relayOFF;          // used for relay trigger type. Do not change!
boolean kaltstart = true;       // true = Rancilio started for first time
boolean emergencyStop = false;  // Notstop bei zu hoher Temperatur
const char* sysVersion PROGMEM  = "Version 2.5.0 MASTER";   //System version
int inX = 0, inY = 0, inOld = 0, inSum = 0; //used for filter()
int bars = 0; //used for getSignalStrength()
boolean brewDetected = 0;
boolean setupDone = false;
int backflushON = 0;            // 1 = activate backflush
int flushCycles = 0;            // number of active flush cycles
int backflushState = 10;        // counter for state machine

/********************************************************
   moving average - brewdetection
*****************************************************/
const int numReadings = 15;             // number of values per Array
double readingstemp[numReadings];        // the readings from Temp
unsigned long readingstime[numReadings];        // the readings from time
double readingchangerate[numReadings];

int readIndex = 1;              // the index of the current reading
double total = 0;               // total sum of readingchangerate[]
double heatrateaverage = 0;     // the average over the numReadings
double changerate = 0;          // local change rate of temprature
double heatrateaveragemin = 0 ;
unsigned long  timeBrewdetection = 0 ;
int timerBrewdetection = 0 ;    // flag is set if brew was detected
int firstreading = 1 ;          // Ini of the field, also used for sensor check

/********************************************************
   PID - values for offline brewdetection
*****************************************************/
double aggbKp = AGGBKP;
double aggbTn = AGGBTN;
double aggbTv = AGGBTV;
#if aggbTn == 0
double aggbKi = 0;
#else
double aggbKi = aggbKp / aggbTn;
#endif
double aggbKd = aggbTv * aggbKp ;
double brewtimersoftware = 45;    // 20-5 for detection
double brewboarder = 150 ;        // border for the detection, be carefull: to low: risk of wrong brew detection and rising temperature
const int PonE = PONE;

/********************************************************
   Analog Input
******************************************************/
const int analogPin = 0; // AI0 will be used
int brewcounter = 10;
int brewswitch = 0;
boolean brewswitchWasOFF = false;
double brewtime = 25000;  //brewtime in ms
double totalbrewtime = 0; //total brewtime set in softare or blynk
double preinfusion = 2000;  //preinfusion time in ms
double preinfusionpause = 5000;   //preinfusion pause time in ms
unsigned long bezugsZeit = 0;   //total brewed time
unsigned long startZeit = 0;    //start time of brew
const unsigned long analogreadingtimeinterval = 10 ; // ms
unsigned long previousMillistempanalogreading ; // ms for analogreading

/********************************************************
   Sensor check
******************************************************/
boolean sensorError = false;
int error = 0;
int maxErrorCounter = 10 ;  //depends on intervaltempmes* , define max seconds for invalid data

/********************************************************
   PID
******************************************************/
unsigned long previousMillistemp;  // initialisation at the end of init()
const unsigned long intervaltempmestsic = 400 ;
const unsigned long intervaltempmesds18b20 = 400  ;
int pidMode = 1; //1 = Automatic, 0 = Manual

const unsigned int windowSize = 1000;
unsigned int isrCounter = 0;  // counter for ISR
unsigned long windowStartTime;
double Input, Output;
double setPointTemp;
double previousInput = 0;

double setPoint = SETPOINT;
double aggKp = AGGKP;
double aggTn = AGGTN;
double aggTv = AGGTV;
double startKp = STARTKP;
double startTn = STARTTN;
#if startTn == 0
double startKi = 0;
#else
double startKi = startKp / startTn;
#endif

#if aggTn == 0
double aggKi = 0;
#else
double aggKi = aggKp / aggTn;
#endif
double aggKd = aggTv * aggKp ;

PID bPID(&Input, &Output, &setPoint, aggKp, aggKi, aggKd, PonE, DIRECT);    //PID initialisation

/********************************************************
   DALLAS TEMP
******************************************************/
OneWire oneWire(ONE_WIRE_BUS);         // Setup a oneWire instance to communicate with any OneWire devices (not just Maxim/Dallas temperature ICs)
DallasTemperature sensors(&oneWire);   // Pass our oneWire reference to Dallas Temperature.
DeviceAddress sensorDeviceAddress;     // arrays to hold device address

/********************************************************
   Temp Sensors TSIC 306
******************************************************/
uint16_t temperature = 0;     // internal variable used to read temeprature
float Temperatur_C = 0;       // internal variable that holds the converted temperature in °C

ZACwire<ONE_WIRE_BUS> Sensor2(306);    // set pin "2" to receive signal from the TSic "306"


/********************************************************
   BLYNK
******************************************************/
//Update Intervall zur App
unsigned long previousMillisBlynk;  // initialisation at the end of init()
const unsigned long intervalBlynk = 1000;
int blynksendcounter = 1;



/********************************************************
   BLYNK define pins and read values
******************************************************/
BLYNK_CONNECTED() {
  if (Offlinemodus == 0) {
    Blynk.syncAll();
    //rtc.begin();
  }
}

BLYNK_WRITE(V4) {
  aggKp = param.asDouble();
}

BLYNK_WRITE(V5) {
  aggTn = param.asDouble();
}
BLYNK_WRITE(V6) {
  aggTv =  param.asDouble();
}

BLYNK_WRITE(V7) {
  setPoint = param.asDouble();
  mqtt_publish("setPoint", number2string(setPoint));
}

BLYNK_WRITE(V8) {
  brewtime = param.asDouble() * 1000;
  mqtt_publish("brewtime", number2string(brewtime/1000));
}

BLYNK_WRITE(V9) {
  preinfusion = param.asDouble() * 1000;
  mqtt_publish("preinfusion", number2string(preinfusion/1000));
}

BLYNK_WRITE(V10) {
  preinfusionpause = param.asDouble() * 1000;
  mqtt_publish("preinfusionpause", number2string(preinfusionpause/1000));
}
BLYNK_WRITE(V13)
{
  pidON = param.asInt();
}
BLYNK_WRITE(V30)
{
  aggbKp = param.asDouble();//
}

BLYNK_WRITE(V31) {
  aggbTn = param.asDouble();
}
BLYNK_WRITE(V32) {
  aggbTv =  param.asDouble();
}
BLYNK_WRITE(V33) {
  brewtimersoftware =  param.asDouble();
}
BLYNK_WRITE(V34) {
  brewboarder =  param.asDouble();
}
BLYNK_WRITE(V40) {
  backflushON =  param.asInt();
}

#if (COLDSTART_PID == 2)  // 2=?Blynk values, else default starttemp from config
  BLYNK_WRITE(V11) 
    {
    startKp = param.asDouble();
    }
  BLYNK_WRITE(V14)
    {
      startTn = param.asDouble();
    }
 #endif
/********************************************************
  Trigger for Rancilio E Machine
******************************************************/
unsigned long previousMillisETrigger ;  // initialisation at the end of init()
const unsigned long intervalETrigger = ETRIGGERTIME ; // in Seconds
int relayETriggerON, relayETriggerOFF;    
/********************************************************
  Emergency stop inf temp is to high
*****************************************************/
void testEmergencyStop() {
  if (Input > 120 && emergencyStop == false) {
    emergencyStop = true;
  } else if (Input < 100 && emergencyStop == true) {
    emergencyStop = false;
  }
}


void backflush() {
  if (backflushState != 10 && backflushON == 0) {
    backflushState = 43;    // force reset in case backflushON is reset during backflush!
  } else if ( Offlinemodus == 1 || brewcounter > 10 || maxflushCycles <= 0 || backflushON == 0) {
    return;
  }

  if (pidMode == 1) { //Deactivate PID
    pidMode = 0;
    bPID.SetMode(pidMode);
    Output = 0 ;
  }
  digitalWrite(pinRelayHeater, LOW); //Stop heating

  readAnalogInput();
  unsigned long currentMillistemp = millis();

  if (brewswitch < 1000 && backflushState > 10) {   //abort function for state machine from every state
    backflushState = 43;
  }

  // state machine for brew
  switch (backflushState) {
    case 10:    // waiting step for brew switch turning on
      if (brewswitch > 1000 && backflushON) {
        startZeit = millis();
        backflushState = 20;
      }
      break;
    case 20:    //portafilter filling
      DEBUG_println("portafilter filling");
      digitalWrite(pinRelayVentil, relayON);
      digitalWrite(pinRelayPumpe, relayON);
      backflushState = 21;
      break;
    case 21:    //waiting time for portafilter filling
      if (millis() - startZeit > FILLTIME) {
        startZeit = millis();
        backflushState = 30;
      }
      break;
    case 30:    //flushing
      DEBUG_println("flushing");
      digitalWrite(pinRelayVentil, relayOFF);
      digitalWrite(pinRelayPumpe, relayOFF);
      flushCycles++;
      backflushState = 31;
      break;
    case 31:    //waiting time for flushing
      if (millis() - startZeit > flushTime && flushCycles < maxflushCycles) {
        startZeit = millis();
        backflushState = 20;
      } else if (flushCycles >= maxflushCycles) {
        backflushState = 43;
      }
      break;
    case 43:    // waiting for brewswitch off position
      if (brewswitch < 1000) {
        DEBUG_println("backflush finished");
        digitalWrite(pinRelayVentil, relayOFF);
        digitalWrite(pinRelayPumpe, relayOFF);
        currentMillistemp = 0;
        flushCycles = 0;
        backflushState = 10;
      }
      break;
  }
}



/********************************************************
  Read analog input pin
*****************************************************/
void readAnalogInput() {
  unsigned long currentMillistemp = millis();
  if (currentMillistemp - previousMillistempanalogreading >= analogreadingtimeinterval)
  {
    previousMillistempanalogreading = currentMillistemp;
    brewswitch = filter(analogRead(analogPin));
  }
}


/********************************************************
  Moving average - brewdetection (SW)
*****************************************************/
void movAvg() {
  if (firstreading == 1) {
    for (int thisReading = 0; thisReading < numReadings; thisReading++) {
      readingstemp[thisReading] = Input;
      readingstime[thisReading] = 0;
      readingchangerate[thisReading] = 0;
    }
    firstreading = 0 ;
  }

  readingstime[readIndex] = millis() ;
  readingstemp[readIndex] = Input ;

  if (readIndex == numReadings - 1) {
    changerate = (readingstemp[numReadings - 1] - readingstemp[0]) / (readingstime[numReadings - 1] - readingstime[0]) * 10000;
  } else {
    changerate = (readingstemp[readIndex] - readingstemp[readIndex + 1]) / (readingstime[readIndex] - readingstime[readIndex + 1]) * 10000;
  }

  readingchangerate[readIndex] = changerate ;
  total = 0 ;
  for (int i = 0; i < numReadings; i++)
  {
    total += readingchangerate[i];
  }

  heatrateaverage = total / numReadings * 100 ;
  if (heatrateaveragemin > heatrateaverage) {
    heatrateaveragemin = heatrateaverage ;
  }

  if (readIndex >= numReadings - 1) {
    // ...wrap around to the beginning:
    readIndex = 0;
  } else {
    readIndex++;
  }
}


/********************************************************
  check sensor value.
  If < 0 or difference between old and new >25, then increase error.
  If error is equal to maxErrorCounter, then set sensorError
*****************************************************/
boolean checkSensor(float tempInput) {
  boolean sensorOK = false;
  boolean badCondition = ( tempInput < 0 || tempInput > 150 || fabs(tempInput - previousInput) > 5);
  if ( badCondition && !sensorError) {
    error++;
    sensorOK = false;
    DEBUG_print("WARN: temperature sensor reading: consec_errors = ");    DEBUG_print(error);    DEBUG_print(", temp_current = ");    DEBUG_println(tempInput);
  } else if (badCondition == false && sensorOK == false) {
    error = 0;
    sensorOK = true;
  }
  if (error >= maxErrorCounter && !sensorError) {
    sensorError = true ;
    DEBUG_print("ERROR: temperature sensor malfunction: emp_current = ");    DEBUG_println(tempInput);
  } else if (error == 0 && sensorError) {
    sensorError = false ;
  }
  return sensorOK;
}

/********************************************************
  Refresh temperature.
  Each time checkSensor() is called to verify the value.
  If the value is not valid, new data is not stored.
*****************************************************/
void refreshTemp() {
  unsigned long currentMillistemp = millis();
  previousInput = Input ;
  if (TempSensor == 1)
  {
    if (currentMillistemp - previousMillistemp >= intervaltempmesds18b20)
    {
      previousMillistemp = currentMillistemp;
      sensors.requestTemperatures();
      if (!checkSensor(sensors.getTempCByIndex(0)) && firstreading == 0) return;  //if sensor data is not valid, abort function; Sensor must be read at least one time at system startup
      Input = sensors.getTempCByIndex(0);
      if (Brewdetection != 0) {
        movAvg();
      } else if (firstreading != 0) {
        firstreading = 0;
      }
    }
  }
  if (TempSensor == 2)
  {
    if (currentMillistemp - previousMillistemp >= intervaltempmestsic)
    {
      previousMillistemp = currentMillistemp;
      /*  variable "temperature" must be set to zero, before reading new data
            getTemperature only updates if data is valid, otherwise "temperature" will still hold old values
      */
      temperature = 0;
      Temperatur_C = Sensor2.getTemp();
      //Temperatur_C = random(130,131);
      if (!checkSensor(Temperatur_C) && firstreading == 0) return;  //if sensor data is not valid, abort function; Sensor must be read at least one time at system startup
      Input = Temperatur_C;
      if (Brewdetection != 0) {
        movAvg();
      } else if (firstreading != 0) {
        firstreading = 0;
      }
    }
  }
}

/********************************************************
    PreInfusion, Brew , if not Only PID
******************************************************/
void brew() 
{
  if (OnlyPID == 0) 
  {
    readAnalogInput();
    unsigned long currentMillistemp = millis();

    if (brewswitch < 1000 && brewcounter > 10)
    {
      //abort function for state machine from every state
      brewcounter = 43;
    }

    if (brewcounter > 10) {
      bezugsZeit = currentMillistemp - startZeit;
    }
    if (brewswitch < 1000 && firstreading == 0 ) 
    {   //check if brewswitch was turned off at least once, last time,
      brewswitchWasOFF = true;
      //DEBUG_println("brewswitch value")
      //DEBUG_println(brewswitch)
    }

    totalbrewtime = preinfusion + preinfusionpause + brewtime;    // running every cycle, in case changes are done during brew

    // state machine for brew
    switch (brewcounter) {
      case 10:    // waiting step for brew switch turning on
        if (brewswitch > 1000 && backflushState == 10 && backflushON == 0 && brewswitchWasOFF) {
          startZeit = millis();
          brewcounter = 20;
          kaltstart = false;    // force reset kaltstart if shot is pulled
        } else {
          backflush();
        }
        break;
      case 20:    //preinfusioon
        DEBUG_println("Preinfusion");
        digitalWrite(pinRelayVentil, relayON);
        digitalWrite(pinRelayPumpe, relayON);
        brewcounter = 21;
        break;
      case 21:    //waiting time preinfusion
        if (bezugsZeit > preinfusion) {
          brewcounter = 30;
        }
        break;
      case 30:    //preinfusion pause
        DEBUG_println("preinfusion pause");
        digitalWrite(pinRelayVentil, relayON);
        digitalWrite(pinRelayPumpe, relayOFF);
        brewcounter = 31;
        break;
      case 31:    //waiting time preinfusion pause
        if (bezugsZeit > preinfusion + preinfusionpause) {
          brewcounter = 40;
        }
        break;
      case 40:    //brew running
        DEBUG_println("Brew started");
        digitalWrite(pinRelayVentil, relayON);
        digitalWrite(pinRelayPumpe, relayON);
        brewcounter = 41;
        break;
      case 41:    //waiting time brew
        if (bezugsZeit > totalbrewtime) {
          brewcounter = 42;
        }
        break;
      case 42:    //brew finished
        DEBUG_println("Brew stopped");
        digitalWrite(pinRelayVentil, relayOFF);
        digitalWrite(pinRelayPumpe, relayOFF);
        brewcounter = 43;
        break;
      case 43:    // waiting for brewswitch off position
        if (brewswitch < 1000) {
          digitalWrite(pinRelayVentil, relayOFF);
          digitalWrite(pinRelayPumpe, relayOFF);
          currentMillistemp = 0;
          bezugsZeit = 0;
          brewDetected = 0; //rearm brewdetection
          brewcounter = 10;
        }
        break;
    }
  }
}

/*******************************************************
  Switch to offline modeif maxWifiReconnects were exceeded
  during boot
*****************************************************/
void initOfflineMode() 
{
  #if DISPLAY != 0
    displayMessage("", "", "", "", "Begin Fallback,", "No Wifi");
  #endif
  DEBUG_println("Start offline mode with eeprom values, no wifi:(");
  Offlinemodus = 1 ;

  EEPROM.begin(1024);  // open eeprom
  double dummy; // check if eeprom values are numeric (only check first value in eeprom)
  EEPROM.get(0, dummy);
  DEBUG_print("check eeprom 0x00 in dummy: ");
  DEBUG_println(dummy);
  if (!isnan(dummy)) {
    EEPROM.get(0, aggKp);
    EEPROM.get(10, aggTn);
    EEPROM.get(20, aggTv);
    EEPROM.get(30, setPoint);
    EEPROM.get(40, brewtime);
    EEPROM.get(50, preinfusion);
    EEPROM.get(60, preinfusionpause);
    EEPROM.get(90, aggbKp);
    EEPROM.get(100, aggbTn);
    EEPROM.get(110, aggbTv);
    EEPROM.get(120, brewtimersoftware);
    EEPROM.get(130, brewboarder);
  } else {
    #if DISPLAY != 0
      displayMessage("", "", "", "", "No eeprom,", "Values");
     #endif
    DEBUG_println("No working eeprom value, I am sorry, but use default offline value  :)");
    delay(1000);
  }
  // eeeprom schließen
  EEPROM.commit();
}

/*******************************************************
   Check if Wifi is connected, if not reconnect
   abort function if offline, or brew is running
*****************************************************/
void checkWifi() {
  if (Offlinemodus == 1 || brewcounter > 11) return;
  do {
    if ((millis() - lastWifiConnectionAttempt >= wifiConnectionDelay) && (wifiReconnects <= maxWifiReconnects)) {
      int statusTemp = WiFi.status();
      if (statusTemp != WL_CONNECTED) {   // check WiFi connection status
        lastWifiConnectionAttempt = millis();
        wifiReconnects++;
        DEBUG_print("Attempting WIFI reconnection: ");
        DEBUG_println(wifiReconnects);
        if (!setupDone) {
           #if DISPLAY != 0
            displayMessage("", "", "", "", "Wifi reconnect:", String(wifiReconnects));
          #endif
        }
        WiFi.disconnect();
        WiFi.begin(ssid, pass);   // attempt to connect to Wifi network
        int count = 1;
        while (WiFi.status() != WL_CONNECTED && count <= 20) {
          delay(100);   //give WIFI some time to connect
          count++;      //reconnect counter, maximum waiting time for reconnect = 20*100ms
        }
      }
    }
    yield();  //Prevent WDT trigger
  } while ( !setupDone && wifiReconnects < maxWifiReconnects && WiFi.status() != WL_CONNECTED);   //if kaltstart ist still true when checkWifi() is called, then there was no WIFI connection at boot -> connect or offlinemode

  if (wifiReconnects >= maxWifiReconnects && !setupDone) {   // no wifi connection after boot, initiate offline mode (only directly after boot)
    initOfflineMode();
  }

}

/*******************************************************
   Check if Blynk is connected, if not reconnect
   abort function if offline, or brew is running
   blynk is also using maxWifiReconnects!
*****************************************************/
void checkBlynk() {
  if (Offlinemodus == 1 || brewcounter > 11) return;
  if ((millis() - lastBlynkConnectionAttempt >= wifiConnectionDelay) && (blynkReCnctCount <= maxWifiReconnects)) {
    int statusTemp = Blynk.connected();
    if (statusTemp != 1) {   // check Blynk connection status
      lastBlynkConnectionAttempt = millis();        // Reconnection Timer Function
      blynkReCnctCount++;  // Increment reconnection Counter
      DEBUG_print("Attempting blynk reconnection: ");
      DEBUG_println(blynkReCnctCount);
      Blynk.connect(3000);  // Try to reconnect to the server; connect() is a blocking function, watch the timeout!
    }
  }
}



/*******************************************************
   Check if MQTT is connected, if not reconnect
   abort function if offline, or brew is running
   MQTT is also using maxWifiReconnects!
*****************************************************/
void checkMQTT(){
  if (Offlinemodus == 1 || brewcounter > 11) return;
  if ((millis() - lastMQTTConnectionAttempt >= wifiConnectionDelay) && (MQTTReCnctCount <= maxWifiReconnects)) {
    int statusTemp = mqtt.connected();
    if (statusTemp != 1) {   // check Blynk connection status
      lastMQTTConnectionAttempt = millis();        // Reconnection Timer Function
      MQTTReCnctCount++;  // Increment reconnection Counter
      DEBUG_print("Attempting MQTT reconnection: ");
      DEBUG_println(MQTTReCnctCount);
      if (mqtt.connect(hostname, mqtt_username, mqtt_password,topic_will,0,0,"exit") == true);{
        mqtt.subscribe(topic_set);
        DEBUG_println("Subscribe to MQTT Topics");
      }  // Try to reconnect to the server; connect() is a blocking function, watch the timeout!
    }
  }
}

/*******************************************************
   Convert double, float int and uint to char
   for MQTT Publish
*****************************************************/
char number2string_double[22];
char* number2string(double in) {
  snprintf(number2string_double, sizeof(number2string_double), "%0.2f", in);
  return number2string_double;
}
char number2string_float[22];
char* number2string(float in) {
  snprintf(number2string_float, sizeof(number2string_float), "%0.2f", in);
  return number2string_float;
}
char number2string_int[22];
char* number2string(int in) {
  snprintf(number2string_int, sizeof(number2string_int), "%d", in);
  return number2string_int;
}
char number2string_uint[22];
char* number2string(unsigned int in) {
  snprintf(number2string_uint, sizeof(number2string_uint), "%u", in);
  return number2string_uint;
}

/*******************************************************
   Publish Data to MQTT
*****************************************************/
bool mqtt_publish(char* reading, char* payload) {
  if (MQTT == 1){
    char topic[120];
    snprintf(topic, 120, "%s%s/%s", mqtt_topic_prefix, hostname, reading);
    mqtt.publish(topic,payload,true);
  }
  }

/********************************************************
  send data to Blynk server
*****************************************************/

void sendToBlynk() {
  if (Offlinemodus == 1) return;

  unsigned long currentMillisBlynk = millis();
  unsigned long currentMillistemp = 0;

  if (currentMillisBlynk - previousMillisBlynk >= intervalBlynk) {

    //MQTT
    if (MQTT == 1) {
      checkMQTT();
    }

    previousMillisBlynk = currentMillisBlynk;
    if (Blynk.connected()) {
      if (blynksendcounter == 1) {
        Blynk.virtualWrite(V2, Input);
        mqtt_publish("temperature", number2string(Input));
      }
      if (blynksendcounter == 2) {
        Blynk.virtualWrite(V23, Output);
      }
      if (blynksendcounter == 3) {
        Blynk.virtualWrite(V7, setPoint);
        //MQTT
        mqtt_publish("setPoint", number2string(setPoint));
      }
      if (blynksendcounter == 4) {
        Blynk.virtualWrite(V35, heatrateaverage);
      }
      if (blynksendcounter == 5) {
        Blynk.virtualWrite(V36, heatrateaveragemin);
      }
      if (grafana == 1 && blynksendcounter >= 6) {
        Blynk.virtualWrite(V60, Input, Output, bPID.GetKp(), bPID.GetKi(), bPID.GetKd(), setPoint );
        mqtt_publish("HeaterPower", number2string(Output));
        mqtt_publish("Kp", number2string(bPID.GetKp()));
        mqtt_publish("Ki", number2string(bPID.GetKi()));
        blynksendcounter = 0;
      } else if (grafana == 0 && blynksendcounter >= 5) {
        blynksendcounter = 0;
      }
      blynksendcounter++;
    }
  }
}

/********************************************************
    Brewdetection
******************************************************/
void brewdetection() {
  if (brewboarder == 0) return; //abort brewdetection if deactivated

  // Brew detecion == 1 software solution , == 2 hardware
  if (Brewdetection == 1) {
    if (millis() - timeBrewdetection > brewtimersoftware * 1000) {
      timerBrewdetection = 0 ;    //rearm brewdetection
      if (OnlyPID == 1) {
        bezugsZeit = 0 ;    // brewdetection is used in OnlyPID mode to detect a start of brew, and set the bezugsZeit
      }
    }
  } else if (Brewdetection == 2) {
    if (millis() - timeBrewdetection > brewtimersoftware * 1000) {
      timerBrewdetection = 0 ;  //rearm brewdetection
    }
  }

  if (Brewdetection == 1) {
    if (heatrateaverage <= -brewboarder && timerBrewdetection == 0 ) {
      DEBUG_println("SW Brew detected") ;
      timeBrewdetection = millis() ;
      timerBrewdetection = 1 ;
    }
  } else if (Brewdetection == 2) {
    if (brewcounter > 10 && brewDetected == 0 && brewboarder != 0) {
      DEBUG_println("HW Brew detected") ;
      timeBrewdetection = millis() ;
      timerBrewdetection = 1 ;
      brewDetected = 1;
    }
  }
}

/********************************************************
  after ~28 cycles the input is set to 99,66% if the real input value
  sum of inX and inY multiplier must be 1
  increase inX multiplier to make the filter faster
*****************************************************/
int filter(int input) {
  inX = input * 0.3;
  inY = inOld * 0.7;
  inSum = inX + inY;
  inOld = inSum;

  return inSum;
}

/********************************************************
  Get Wifi signal strength and set bars for display
*****************************************************/
void getSignalStrength() {
  if (Offlinemodus == 1) return;

  long rssi;
  if (WiFi.status() == WL_CONNECTED) {
    rssi = WiFi.RSSI();
  } else {
    rssi = -100;
  }

  if (rssi >= -50) {
    bars = 4;
  } else if (rssi < -50 & rssi >= -65) {
    bars = 3;
  } else if (rssi < -65 & rssi >= -75) {
    bars = 2;
  } else if (rssi < -75 & rssi >= -80) {
    bars = 1;
  } else {
    bars = 0;
  }
}

/********************************************************
    Timer 1 - ISR for PID calculation and heat realay output
******************************************************/
void ICACHE_RAM_ATTR onTimer1ISR() {
  timer1_write(6250); // set interrupt time to 20ms

  if (Output <= isrCounter) {
    digitalWrite(pinRelayHeater, LOW);
  } else {
    digitalWrite(pinRelayHeater, HIGH);
  }

  isrCounter += 20; // += 20 because one tick = 20ms
  //set PID output as relais commands
  if (isrCounter > windowSize) {
    isrCounter = 0;
  }

  //run PID calculation
  bPID.Compute();
}

/********************************************************
    MQTT Callback Function: set Parameters through MQTT
******************************************************/


void mqtt_callback(char* topic, byte* data, unsigned int length) {
  char topic_str[255];
  os_memcpy(topic_str, topic, sizeof(topic_str));
  topic_str[255] = '\0';
  char data_str[length+1];
  os_memcpy(data_str, data, length);
  data_str[length] = '\0';
  char topic_pattern[255];
  char configVar[120];
  char cmd[64];
  double data_double;
  int data_int;

  //DEBUG_print("mqtt_parse(%s, %s)\n", topic_str, data_str);
  snprintf(topic_pattern, sizeof(topic_pattern), "%s%s/%%[^\\/]/%%[^\\/]", mqtt_topic_prefix, hostname);
  //DEBUG_print("topic_pattern=%s\n",topic_pattern);
  if ( (sscanf( topic_str, topic_pattern , &configVar, &cmd) != 2) || (strcmp(cmd, "set") != 0) ) {
    //DEBUG_print("Ignoring topic (%s)\n", topic_str);
    return;
  }
  if (strcmp(configVar, "setPoint") == 0) {
    sscanf(data_str, "%lf", &data_double);
    setPoint = data_double;
    if (Blynk.connected()) { Blynk.virtualWrite(V7, setPoint);}
    mqtt_publish("setPoint", number2string(setPoint));
    return;
  }
  if (strcmp(configVar, "brewtime") == 0) {
    sscanf(data_str, "%lf", &data_double);
    brewtime = data_double * 1000;
    if (Blynk.connected()) { Blynk.virtualWrite(V8, brewtime/1000);}
    mqtt_publish("brewtime", number2string(brewtime/1000));
    return;
  }
  if (strcmp(configVar, "preinfusion") == 0) {
    sscanf(data_str, "%lf", &data_double);
    preinfusion = data_double *1000;
    if (Blynk.connected()) { Blynk.virtualWrite(V9, preinfusion/1000);}
    mqtt_publish("preinfusion", number2string(preinfusion/1000));
    return;
  }
  if (strcmp(configVar, "preinfusionpause") == 0) {
    sscanf(data_str, "%lf", &data_double);
    preinfusion = data_double * 1000;
    if (Blynk.connected()) { Blynk.virtualWrite(V10, preinfusionpause/1000);}
    mqtt_publish("preinfusionpause", number2string(preinfusionpause/1000));
    return;
  }

}
/*******************************************************
  Trigger for E-Silivia
*****************************************************/
//unsigned long previousMillisETrigger ;  // initialisation at the end of init()
//const unsigned long intervalETrigger = ETriggerTime ; // in Seconds
void ETriggervoid() 
{
  //Static variable only one time is 0 
  static int ETriggeractive = 0;
  unsigned long currentMillisETrigger = millis();
  if (ETRIGGER == 1) // E Trigger is active from userconfig
  { 
    // 
    if (currentMillisETrigger - previousMillisETrigger >= (1000*intervalETrigger))  //s to ms * 1000
    {  // check 
      ETriggeractive = 1 ;
      previousMillisETrigger = currentMillisETrigger;
<<<<<<< HEAD
      digitalWrite(PINETRIGGER, relayETriggerON);
=======
      digitalWrite(PINETRIGGER, HIGH);
>>>>>>> a26d4839
    }
    // 10 Seconds later
    else if (ETriggeractive == 1 && previousMillisETrigger+(10*1000) < (currentMillisETrigger))
    {
<<<<<<< HEAD
    digitalWrite(PINETRIGGER, relayETriggerOFF);
=======
    digitalWrite(PINETRIGGER, LOW);
>>>>>>> a26d4839
    ETriggeractive = 0;
    }
  } 
}

/********************************************************
   DISPLAY Define & template
******************************************************/
//DISPLAY constructor, change if needed
#if  DISPLAY == 1
    U8G2_SH1106_128X64_NONAME_F_HW_I2C u8g2(U8G2_R0);   //e.g. 1.3"
#endif
#if DISPLAY == 2
    U8G2_SSD1306_128X64_NONAME_F_HW_I2C u8g2(U8G2_R0);    //e.g. 0.96"
#endif
//Update für Display
unsigned long previousMillisDisplay;  // initialisation at the end of init()
const unsigned long intervalDisplay = 500;

//DISPLAY constructor, change if needed
#if (DISPLAY == 1 || DISPLAY == 2) 
  #if (DISPLAYTEMPLATE == 1)
      #include "Displaytemplatestandard.h"
  #endif    
  #if (DISPLAYTEMPLATE == 2)
      #include "Displaytemplateminimal.h"
  #endif    
#endif

void setup() {
  DEBUGSTART(115200);

  if (MQTT == 1) {
    //MQTT
    snprintf(topic_will, sizeof(topic_will), "%s%s/%s", mqtt_topic_prefix, hostname, "will");
    snprintf(topic_set, sizeof(topic_set), "%s%s/+/%s", mqtt_topic_prefix, hostname, "set");
    mqtt.setServer(mqtt_server_ip, mqtt_server_port);
    mqtt.setCallback(mqtt_callback);
    checkMQTT();
  }

  /********************************************************
    Define trigger type
  ******************************************************/
  if (triggerType)
  {
    relayON = HIGH;
    relayOFF = LOW;
  } else {
    relayON = LOW;
    relayOFF = HIGH;
  }

  if (TRIGGERRELAYTYPE)
  {
    relayETriggerON = HIGH;
    relayETriggerOFF  = LOW;
  } else {
    relayETriggerON  = LOW;
    relayETriggerOFF  = HIGH;
  }
  /********************************************************
    Init Pins
  ******************************************************/
  pinMode(pinRelayVentil, OUTPUT);
  pinMode(pinRelayPumpe, OUTPUT);
  pinMode(pinRelayHeater, OUTPUT);
  digitalWrite(pinRelayVentil, relayOFF);
  digitalWrite(pinRelayPumpe, relayOFF);
  digitalWrite(pinRelayHeater, LOW);
  if (ETRIGGER == 1) 
  { 
    pinMode(PINETRIGGER, OUTPUT);
  }

  /********************************************************
    DISPLAY 128x64
  ******************************************************/
  #if DISPLAY != 0
    u8g2.begin();
    u8g2_prepare();
    displayLogo(sysVersion, "");
    delay(2000);
  #endif

  /********************************************************
     BLYNK & Fallback offline
  ******************************************************/
  if (Offlinemodus == 0) 
  {
    WiFi.hostname(hostname);
    unsigned long started = millis();
    #if DISPLAY != 0
      displayLogo("1: Connect Wifi to:", ssid);
    #endif
    /* Explicitly set the ESP8266 to be a WiFi-client, otherwise, it by default,
      would try to act as both a client and an access-point and could cause
      network-issues with your other WiFi-devices on your WiFi-network. */
    WiFi.mode(WIFI_STA);
    WiFi.persistent(false);   //needed, otherwise exceptions are triggered \o.O/
    WiFi.begin(ssid, pass);
    DEBUG_print("Connecting to ");
    DEBUG_print(ssid);
    DEBUG_println(" ...");

    // wait up to 20 seconds for connection:
    while ((WiFi.status() != WL_CONNECTED) && (millis() - started < 20000))
    {
      yield();    //Prevent Watchdog trigger
    }

    checkWifi();    //try to reconnect

    if (WiFi.status() == WL_CONNECTED)
    {
      DEBUG_println("WiFi connected");
      DEBUG_println("IP address: ");
      DEBUG_println(WiFi.localIP());
      DEBUG_println("Wifi works, now try Blynk (timeout 30s)");
      if (fallback == 0) {
        #if DISPLAY != 0
          displayLogo("Connect to Blynk", "no Fallback");
        #endif
      } else if (fallback == 1) {
        #if DISPLAY != 0
          displayLogo("2: Wifi connected, ", "try Blynk   ");
        #endif
      }
      delay(1000);

      //try blynk connection
      Blynk.config(auth, blynkaddress, blynkport) ;
      Blynk.connect(30000);

      if (Blynk.connected() == true) 
      {
        #if DISPLAY != 0
          displayLogo("3: Blynk connected", "sync all variables...");
        #endif
        DEBUG_println("Blynk is online");
        if (fallback == 1) 
        {
          DEBUG_println("sync all variables and write new values to eeprom");
          // Blynk.run() ;
          Blynk.syncVirtual(V4);
          Blynk.syncVirtual(V5);
          Blynk.syncVirtual(V6);
          Blynk.syncVirtual(V7);
          Blynk.syncVirtual(V8);
          Blynk.syncVirtual(V9);
          Blynk.syncVirtual(V10);
          Blynk.syncVirtual(V11);
          Blynk.syncVirtual(V12);
          Blynk.syncVirtual(V13);
          Blynk.syncVirtual(V14);
          Blynk.syncVirtual(V30);
          Blynk.syncVirtual(V31);
          Blynk.syncVirtual(V32);
          Blynk.syncVirtual(V33);
          Blynk.syncVirtual(V34);
          // Blynk.syncAll();  //sync all values from Blynk server
          // Werte in den eeprom schreiben
          // ini eeprom mit begin
          EEPROM.begin(1024);
          EEPROM.put(0, aggKp);
          EEPROM.put(10, aggTn);
          EEPROM.put(20, aggTv);  
          EEPROM.put(30, setPoint);
          EEPROM.put(40, brewtime);
          EEPROM.put(50, preinfusion);
          EEPROM.put(60, preinfusionpause);
          EEPROM.put(90, aggbKp);
          EEPROM.put(100, aggbTn);
          EEPROM.put(110, aggbTv);
          EEPROM.put(120, brewtimersoftware);
          EEPROM.put(130, brewboarder);
          // eeprom schließen
          EEPROM.commit();
        }
      } else 
      {
        DEBUG_println("No connection to Blynk");
        EEPROM.begin(1024);  // open eeprom
        double dummy; // check if eeprom values are numeric (only check first value in eeprom)
        EEPROM.get(0, dummy);
        DEBUG_print("check eeprom 0x00 in dummy: ");
        DEBUG_println(dummy);
        if (!isnan(dummy)) 
        {
          #if DISPLAY != 0
           displayLogo("3: Blynk not connected", "use eeprom values..");
          #endif 
          EEPROM.get(0, aggKp);
          EEPROM.get(10, aggTn);
          EEPROM.get(20, aggTv);
          EEPROM.get(30, setPoint);
          EEPROM.get(40, brewtime);
          EEPROM.get(50, preinfusion);
          EEPROM.get(60, preinfusionpause);
          EEPROM.get(90, aggbKp);
          EEPROM.get(100, aggbTn);
          EEPROM.get(110, aggbTv);
          EEPROM.get(120, brewtimersoftware);
          EEPROM.get(130, brewboarder);
        } 
      }
    }
    else 
    { 
      #if DISPLAY != 0
        displayLogo("No ", "WIFI");
      #endif
      DEBUG_println("No WIFI");
      WiFi.disconnect(true);
      delay(1000);
    }
  }

  /********************************************************
     OTA
  ******************************************************/
  if (ota && Offlinemodus == 0 && WiFi.status() == WL_CONNECTED) {
    ArduinoOTA.setHostname(OTAhost);  //  Device name for OTA
    ArduinoOTA.setPassword(OTApass);  //  Password for OTA
    ArduinoOTA.begin();
  }


  /********************************************************
     Ini PID
  ******************************************************/

  setPointTemp = setPoint;
  bPID.SetSampleTime(windowSize);
  bPID.SetOutputLimits(0, windowSize);
  bPID.SetMode(AUTOMATIC);


  /********************************************************
     TEMP SENSOR
  ******************************************************/
  if (TempSensor == 1) {
    sensors.begin();
    sensors.getAddress(sensorDeviceAddress, 0);
    sensors.setResolution(sensorDeviceAddress, 10) ;
    sensors.requestTemperatures();
    Input = sensors.getTempCByIndex(0);
  }

  if (TempSensor == 2) {
    temperature = 0;
    Input = Sensor2.getTemp();
  }

  /********************************************************
    movingaverage ini array
  ******************************************************/
  if (Brewdetection == 1) {
    for (int thisReading = 0; thisReading < numReadings; thisReading++) {
      readingstemp[thisReading] = 0;
      readingstime[thisReading] = 0;
      readingchangerate[thisReading] = 0;
    }
  }
  if (TempSensor == 2) {
    temperature = 0;
    Input = Sensor2.getTemp();
  }

  //Initialisation MUST be at the very end of the init(), otherwise the time comparision in loop() will have a big offset
  unsigned long currentTime = millis();
  previousMillistemp = currentTime;
  windowStartTime = currentTime;
  previousMillisDisplay = currentTime;
  previousMillisBlynk = currentTime;
  previousMillisETrigger = currentTime; 

  /********************************************************
    Timer1 ISR - Initialisierung
    TIM_DIV1 = 0,   //80MHz (80 ticks/us - 104857.588 us max)
    TIM_DIV16 = 1,  //5MHz (5 ticks/us - 1677721.4 us max)
    TIM_DIV256 = 3  //312.5Khz (1 tick = 3.2us - 26843542.4 us max)
  ******************************************************/
  timer1_isr_init();
  timer1_attachInterrupt(onTimer1ISR);
  //timer1_enable(TIM_DIV16, TIM_EDGE, TIM_SINGLE);
  //timer1_write(50000); // set interrupt time to 10ms
  timer1_enable(TIM_DIV256, TIM_EDGE, TIM_SINGLE);
  timer1_write(6250); // set interrupt time to 20ms
  setupDone = true;
}



void loop() {
  //Only do Wifi stuff, if Wifi is connected
  if (WiFi.status() == WL_CONNECTED && Offlinemodus == 0) { 

    //MQTT
    if (MQTT == 1) {
      checkMQTT();
      if (mqtt.connected() == 1)
      {
        mqtt.loop();
      }
    }

    ArduinoOTA.handle();  // For OTA
    // Disable interrupt it OTA is starting, otherwise it will not work
    ArduinoOTA.onStart([]() {
      timer1_disable();
      digitalWrite(pinRelayHeater, LOW); //Stop heating
    });
    ArduinoOTA.onError([](ota_error_t error) {
      timer1_enable(TIM_DIV16, TIM_EDGE, TIM_SINGLE);
    });
    // Enable interrupts if OTA is finished
    ArduinoOTA.onEnd([]() {
      timer1_enable(TIM_DIV16, TIM_EDGE, TIM_SINGLE);
    });

    if (Blynk.connected()) {  // If connected run as normal
      Blynk.run();
      blynkReCnctCount = 0; //reset blynk reconnects if connected
    } else  {
      checkBlynk();
    }
    wifiReconnects = 0;   //reset wifi reconnects if connected
  } else {
    checkWifi();
  }



  refreshTemp();   //read new temperature values
  testEmergencyStop();  // test if Temp is to high
  brew();   //start brewing if button pressed

  sendToBlynk();
   if(ETRIGGER == 1) // E-Trigger active then void Etrigger() 
  {
    ETriggervoid();
  }
  

  //check if PID should run or not. If not, set to manuel and force output to zero
  if (pidON == 0 && pidMode == 1) {
    pidMode = 0;
    bPID.SetMode(pidMode);
    Output = 0 ;
  } else if (pidON == 1 && pidMode == 0 && !sensorError && !emergencyStop && backflushState == 10) {
    pidMode = 1;
    bPID.SetMode(pidMode);
  }

  //Sicherheitsabfrage
  if (!sensorError && Input > 0 && !emergencyStop && backflushState == 10 && (backflushON == 0 || brewcounter > 10)) {
    brewdetection();  //if brew detected, set PID values
      #if DISPLAY != 0
          displayShottimer() ;
          printScreen();  // refresh display
      #endif
    //Set PID if first start of machine detected
    if (Input < setPoint && kaltstart) {
      if (startTn != 0) {
        startKi = startKp / startTn;
      } else {
        startKi = 0 ;
      }
      bPID.SetTunings(startKp, startKi, 0, P_ON_M);
    } else if (timerBrewdetection == 0) {    //Prevent overwriting of brewdetection values
      // calc ki, kd
      if (aggTn != 0) {
        aggKi = aggKp / aggTn ;
      } else {
        aggKi = 0 ;
      }
      aggKd = aggTv * aggKp ;
      bPID.SetTunings(aggKp, aggKi, aggKd, PonE);
      kaltstart = false;
    }

    if ( millis() - timeBrewdetection  < brewtimersoftware * 1000 && timerBrewdetection == 1) {
      // calc ki, kd
      if (aggbTn != 0) {
        aggbKi = aggbKp / aggbTn ;
      } else {
        aggbKi = 0 ;
      }
      aggbKd = aggbTv * aggbKp ;
      bPID.SetTunings(aggbKp, aggbKi, aggbKd) ;
      if (OnlyPID == 1) {
        bezugsZeit = millis() - timeBrewdetection ;
      }
    }

  } else if (sensorError) 
  {
    //Deactivate PID
    if (pidMode == 1) 
    {
      pidMode = 0;
      bPID.SetMode(pidMode);
      Output = 0 ;
    }
    digitalWrite(pinRelayHeater, LOW); //Stop heating
      #if DISPLAY != 0
        displayMessage("Error, Temp: ", String(Input), "Check Temp. Sensor!", "", "", ""); //DISPLAY AUSGABE
      #endif 
  } else if (emergencyStop) 
  {
    //Deactivate PID
    if (pidMode == 1) 
    {
      pidMode = 0;
      bPID.SetMode(pidMode);
      Output = 0 ;
    }

    digitalWrite(pinRelayHeater, LOW); //Stop heating
    #if DISPLAY != 0
      displayEmergencyStop();
    #endif 
  } 
  else if (backflushON || backflushState > 10) {
    if (backflushState == 43) {
      #if DISPLAY != 0
        displayMessage("Backflush finished", "Please reset brewswitch...", "", "", "", "");
      #endif 
    } else if (backflushState == 10) {
      #if DISPLAY != 0
        displayMessage("Backflush activated", "Please set brewswitch...", "", "", "", "");
      #endif
    } else if ( backflushState > 10) {
      #if DISPLAY != 0
        displayMessage("Backflush running:", String(flushCycles), "from", String(maxflushCycles), "", "");
      #endif
    }
  }

}<|MERGE_RESOLUTION|>--- conflicted
+++ resolved
@@ -987,20 +987,13 @@
     {  // check 
       ETriggeractive = 1 ;
       previousMillisETrigger = currentMillisETrigger;
-<<<<<<< HEAD
+
       digitalWrite(PINETRIGGER, relayETriggerON);
-=======
-      digitalWrite(PINETRIGGER, HIGH);
->>>>>>> a26d4839
     }
     // 10 Seconds later
     else if (ETriggeractive == 1 && previousMillisETrigger+(10*1000) < (currentMillisETrigger))
     {
-<<<<<<< HEAD
     digitalWrite(PINETRIGGER, relayETriggerOFF);
-=======
-    digitalWrite(PINETRIGGER, LOW);
->>>>>>> a26d4839
     ETriggeractive = 0;
     }
   } 
