/********************************************************
   Version 2.9.3 (03.07.2021)  
******************************************************/

/********************************************************
  INCLUDES
******************************************************/
#include <ArduinoOTA.h>
#include <EEPROM.h>
#include "userConfig.h" // needs to be configured by the user
#include <U8g2lib.h>
#include "PID_v1.h" //for PID calculation
#include "languages.h" // for language translation
#include <DallasTemperature.h>    //Library for dallas temp sensor
#if defined(ESP8266) 
  #include <BlynkSimpleEsp8266.h>
#endif
#if defined(ESP32) 
  #include <BlynkSimpleEsp32.h>
  #include <os.h> 
  hw_timer_t * timer = NULL;
#endif
#include "icon.h"   //user icons for display
#include <ZACwire.h> //NEW TSIC LIB
#include <PubSubClient.h>
#include "TSIC.h"       //Library for TSIC temp sensor
#include <Adafruit_VL53L0X.h> //for TOF 

#if (BREWMODE == 2 || ONLYPIDSCALE == 1)
#include <HX711_ADC.h>
#endif

/********************************************************
  DEFINES
******************************************************/
MACHINE machine = (enum MACHINE) MACHINEID;

#define DEBUGMODE   // Debug mode is active if #define DEBUGMODE is set

//#define BLYNK_PRINT Serial    // In detail debugging for blynk
//#define BLYNK_DEBUG

#ifndef DEBUGMODE
#define DEBUG_println(a)
#define DEBUG_print(a)
#define DEBUGSTART(a)
#else
#define DEBUG_println(a) Serial.println(a);
#define DEBUG_print(a) Serial.print(a);
#define DEBUGSTART(a) Serial.begin(a);
#endif
#define HIGH_ACCURACY

#include "DebugStreamManager.h"
DebugStreamManager debugStream;

#include "PeriodicTrigger.h" // Trigger, der alle x Millisekunden auf true schaltet
PeriodicTrigger writeDebugTrigger(5000); // trigger alle 5000 ms
PeriodicTrigger logbrew(500);

/********************************************************
  Machine State
******************************************************/

enum MachineState {
    kInit = 0,
    kColdStart = 10,
    kSetPointNegative = 19,
    kPidNormal = 20,
    kBrew = 30,
    kShotTimerAfterBrew = 31,
    kBrewDetectionTrailing = 35,
    kSteam = 40,
    kCoolDown = 45,
    kBackflush = 50,
    kEmergencyStop = 80,
    kPidOffline = 90,
    kSensorError = 100,
};
MachineState machinestate = kInit;
int machinestatecold = 0;
unsigned long  machinestatecoldmillis = 0;
MachineState lastmachinestate = kInit;
int lastmachinestatepid = -1;

/********************************************************
  definitions below must be changed in the userConfig.h file
******************************************************/
int Offlinemodus = OFFLINEMODUS;
const int OnlyPID = ONLYPID;
const int TempSensor = TEMPSENSOR;
const int Brewdetection = BREWDETECTION;
const int fallback = FALLBACK;
const int triggerType = TRIGGERTYPE;
const int VoltageSensorType = VOLTAGESENSORTYPE;
const boolean ota = OTA;
const int grafana = GRAFANA;
const unsigned long wifiConnectionDelay = WIFICINNECTIONDELAY;
const unsigned int maxWifiReconnects = MAXWIFIRECONNECTS;
//int machineLogo = MACHINELOGO;
const unsigned long brewswitchDelay = BREWSWITCHDELAY;
int BrewMode = BREWMODE;

//Display
uint8_t oled_i2c = OLED_I2C;

//TOF
Adafruit_VL53L0X lox = Adafruit_VL53L0X();
int calibration_mode = CALIBRATION_MODE;
uint8_t tof_i2c = TOF_I2C;
int water_full = WATER_FULL;
int water_empty = WATER_EMPTY;
unsigned long previousMillisTOF;  // initialisation at the end of init()
const unsigned long intervalTOF = 5000 ; //ms
double distance;
double percentage;

// Wifi
const char* hostname = HOSTNAME;
const char* auth = AUTH;
const char* ssid = D_SSID;
const char* pass = PASS;
unsigned long lastWifiConnectionAttempt = millis();
unsigned int wifiReconnects = 0; //actual number of reconnects

// OTA
const char* OTAhost = OTAHOST;
const char* OTApass = OTAPASS;

//Blynk
const char* blynkaddress  = BLYNKADDRESS;
const int blynkport = BLYNKPORT;
unsigned int blynkReCnctFlag;  // Blynk Reconnection Flag
unsigned int blynkReCnctCount = 0;  // Blynk Reconnection counter
unsigned long lastBlynkConnectionAttempt = millis();

//backflush values
const unsigned long fillTime = FILLTIME;
const unsigned long flushTime = FLUSHTIME;
int maxflushCycles = MAXFLUSHCYCLES;

//MQTT
WiFiClient net;
PubSubClient mqtt(net);
const char* mqtt_server_ip = MQTT_SERVER_IP;
const int mqtt_server_port = MQTT_SERVER_PORT;
const char* mqtt_username = MQTT_USERNAME;
const char* mqtt_password = MQTT_PASSWORD;
const char* mqtt_topic_prefix = MQTT_TOPIC_PREFIX;
char topic_will[256];
char topic_set[256];
unsigned long lastMQTTConnectionAttempt = millis();
unsigned int MQTTReCnctFlag;  // Blynk Reconnection Flag
unsigned int MQTTReCnctCount = 0;  // Blynk Reconnection counter

//Voltage Sensor
unsigned long previousMillisVoltagesensorreading = millis();
const unsigned long intervalVoltagesensor= 200 ;
int VoltageSensorON, VoltageSensorOFF;

// QuickMill thermoblock steam-mode (only for BREWDETECTION = 3)
const int maxBrewDurationForSteamModeQM_ON =  200; // if brewtime is shorter steam-mode starts
const int minPVSOffTimedForSteamModeQM_OFF = 1500; // if PVS-off-time is longer steam-mode ends
unsigned long timePVStoON = 0;                     // time pinvoltagesensor switched to ON
unsigned long lastTimePVSwasON = 0;                // last time pinvoltagesensor was ON
bool steamQM_active = false;                       // steam-mode is active
bool brewSteamDetectedQM = false;                  // brew/steam detected, not sure yet what it is
bool coolingFlushDetectedQM = false;

//Pressure sensor
#if (PRESSURESENSOR == 1) // Pressure sensor connected
int offset = OFFSET;
int fullScale = FULLSCALE;
int maxPressure = MAXPRESSURE;
float inputPressure = 0;
const unsigned long intervalPressure = 200;
unsigned long previousMillisPressure;  // initialisation at the end of init()
#endif


/********************************************************
   declarations
******************************************************/
int pidON = 1 ;                 // 1 = control loop in closed loop
int relayON, relayOFF;          // used for relay trigger type. Do not change!
boolean kaltstart = true;       // true = Rancilio started for first time
boolean emergencyStop = false;  // Notstop bei zu hoher Temperatur
double EmergencyStopTemp = 120; // Temp EmergencyStopTemp
const char* sysVersion PROGMEM  = "Version 2.9.3 MASTER";   //System version
int inX = 0, inY = 0, inOld = 0, inSum = 0; //used for filter()
int bars = 0; //used for getSignalStrength()
boolean brewDetected = 0;
boolean setupDone = false;
int backflushON = 0;            // 1 = activate backflush
int flushCycles = 0;            // number of active flush cycles
int backflushState = 10;        // counter for state machine
static const char *machineName[] PROGMEM =
{
  "Rancilio Silvia",
  "Rancilio Silvia E",
  "Gaggia",
  "QuickMill",
};

/********************************************************
   moving average - brewdetection
*****************************************************/
const int numReadings = 15;             // number of values per Array
double readingstemp[numReadings];        // the readings from Temp
unsigned long readingstime[numReadings];        // the readings from time
double readingchangerate[numReadings];

int readIndex = 1;              // the index of the current reading
double total = 0;               // total sum of readingchangerate[]
double heatrateaverage = 0;     // the average over the numReadings
double changerate = 0;          // local change rate of temprature
double heatrateaveragemin = 0 ;
unsigned long  timeBrewdetection = 0 ;
int timerBrewdetection = 0 ;    // flag is set if brew was detected
int firstreading = 1 ;          // Ini of the field, also used for sensor check

/********************************************************
   PID - values for offline brewdetection
*****************************************************/
double aggbKp = AGGBKP;
double aggbTn = AGGBTN;
double aggbTv = AGGBTV;
#if aggbTn == 0
double aggbKi = 0;
#else
double aggbKi = aggbKp / aggbTn;
#endif
double aggbKd = aggbTv * aggbKp ;
double brewtimersoftware = 45;    // 20-5 for detection
double brewboarder = BREWDETECTIONLIMIT;  // brew detection limit
const int PonE = PONE;

/********************************************************
   BREW INI 1 = Normale Prefinfusion , 2 = Scale & Shottimer = 2
******************************************************/

  #include "brewscaleini.h"

/********************************************************
   Sensor check
******************************************************/
boolean sensorError = false;
int error = 0;
int maxErrorCounter = 10 ;  //depends on intervaltempmes* , define max seconds for invalid data

/********************************************************
   PID
******************************************************/
unsigned long previousMillistemp;  // initialisation at the end of init()
const unsigned long intervaltempmestsic = 400 ;
const unsigned long intervaltempmesds18b20 = 400  ;
int pidMode = 1; //1 = Automatic, 0 = Manual

const unsigned int windowSize = 1000;
unsigned int isrCounter = 0;  // counter for ISR
unsigned long windowStartTime;
double Input, Output;
double setPointTemp;
double previousInput = 0;

double BrewSetPoint = SETPOINT;
double setPoint = BrewSetPoint;
double SteamSetPoint = STEAMSETPOINT;
int    SteamON = 0;
int    SteamFirstON = 0;
double aggKp = AGGKP;
double aggTn = AGGTN;
double aggTv = AGGTV;
double startKp = STARTKP;
double startTn = STARTTN;
#if startTn == 0
double startKi = 0;
#else
double startKi = startKp / startTn;
#endif

#if aggTn == 0
double aggKi = 0;
#else
double aggKi = aggKp / aggTn;
#endif
double aggKd = aggTv * aggKp ;

PID bPID(&Input, &Output, &setPoint, aggKp, aggKi, aggKd, PonE, DIRECT);    //PID initialisation

/********************************************************
   DALLAS TEMP
******************************************************/
OneWire oneWire(ONE_WIRE_BUS);         // Setup a oneWire instance to communicate with any OneWire devices (not just Maxim/Dallas temperature ICs)
DallasTemperature sensors(&oneWire);   // Pass our oneWire reference to Dallas Temperature.
DeviceAddress sensorDeviceAddress;     // arrays to hold device address

/********************************************************
   Temp Sensors TSIC 306
******************************************************/
uint16_t temperature = 0;     // internal variable used to read temeprature
float Temperatur_C = 0;       // internal variable that holds the converted temperature in °C

#if (ONE_WIRE_BUS == 16 && TEMPSENSOR  == 2 && defined(ESP8266)) 
TSIC Sensor1(ONE_WIRE_BUS);   // only Signalpin, VCCpin unused by default
#else 
ZACwire<ONE_WIRE_BUS> Sensor2(306);    // set pin "2" to receive signal from the TSic "306"
#endif
/********************************************************
   BLYNK
******************************************************/
//Update Intervall zur App
unsigned long previousMillisBlynk;  // initialisation at the end of init()
const unsigned long intervalBlynk = 1000;
int blynksendcounter = 1;


/********************************************************
  Get Wifi signal strength and set bars for display
*****************************************************/
void getSignalStrength() {
  if (Offlinemodus == 1) return;

  long rssi;
  if (WiFi.status() == WL_CONNECTED) {
    rssi = WiFi.RSSI();
  } else {
    rssi = -100;
  }

  if (rssi >= -50) {
    bars = 4;
  } else if (rssi < -50 && rssi >= -65) {
    bars = 3;
  } else if (rssi < -65 && rssi >= -75) {
    bars = 2;
  } else if (rssi < -75 && rssi >= -80) {
    bars = 1;
  } else {
    bars = 0;
  }
}


/********************************************************
   DISPLAY Define & template
******************************************************/
//DISPLAY constructor, change if needed
#if  DISPLAY == 1
    U8G2_SH1106_128X64_NONAME_F_HW_I2C u8g2(U8G2_R0);   //e.g. 1.3"
#endif
#if DISPLAY == 2
    U8G2_SSD1306_128X64_NONAME_F_HW_I2C u8g2(U8G2_R0);    //e.g. 0.96"
#endif
//Update für Display
unsigned long previousMillisDisplay;  // initialisation at the end of init()
const unsigned long intervalDisplay = 500;

//Standard Display or vertikal?
#if (DISPLAY == 1 || DISPLAY == 2) // Display is used 
  #if (DISPLAYTEMPLATE < 20) // normal templates
    #include "display.h"  
  #endif  
  #if (DISPLAYTEMPLATE >= 20) // vertical templates 
    #include "Displayrotateupright.h"  
  #endif  
  #if (DISPLAYTEMPLATE == 1)
      #include "Displaytemplatestandard.h"
  #endif    
  #if (DISPLAYTEMPLATE == 2)
      #include "Displaytemplateminimal.h"
  #endif    
  #if (DISPLAYTEMPLATE == 3)
      #include "Displaytemplatetemponly.h"
  #endif   
  #if (DISPLAYTEMPLATE == 4)
      #include "Displaytemplatescale.h"
  #endif   
  #if (DISPLAYTEMPLATE == 20)
      #include "Displaytemplateupright.h"
  #endif   
#endif



/********************************************************
   BLYNK define pins and read values
******************************************************/
BLYNK_CONNECTED() {
  if (Offlinemodus == 0) {
    Blynk.syncAll();
    //rtc.begin();
  }
}

BLYNK_WRITE(V4) {
  aggKp = param.asDouble();
}

BLYNK_WRITE(V5) {
  aggTn = param.asDouble();
}
BLYNK_WRITE(V6) {
  aggTv =  param.asDouble();
}

BLYNK_WRITE(V7) {
  BrewSetPoint = param.asDouble();
  mqtt_publish("BrewSetPoint", number2string(BrewSetPoint));
}

BLYNK_WRITE(V8) {
  brewtime = param.asDouble() * 1000;
  mqtt_publish("brewtime", number2string(brewtime/1000));
}

BLYNK_WRITE(V9) {
  preinfusion = param.asDouble() * 1000;
  mqtt_publish("preinfusion", number2string(preinfusion/1000));
}

BLYNK_WRITE(V10) {
  preinfusionpause = param.asDouble() * 1000;
  mqtt_publish("preinfusionpause", number2string(preinfusionpause/1000));
}
BLYNK_WRITE(V13)
{
  pidON = param.asInt();
  mqtt_publish("pidON", number2string(pidON));
}
BLYNK_WRITE(V15) 
{
  SteamON = param.asInt();
  if (SteamON == 1) 
  {
  SteamFirstON = 1;  
  }
  if (SteamON == 0) 
  {
  SteamFirstON = 0;  
  }
  mqtt_publish("SteamON", number2string(SteamON));
}
BLYNK_WRITE(V16) {
  SteamSetPoint = param.asDouble();
  mqtt_publish("SteamSetPoint", number2string(SteamSetPoint));
}
#if (BREWMODE == 2)
BLYNK_WRITE(V18)
{
  weightSetpoint = param.asFloat();
}
#endif
BLYNK_WRITE(V25)
{
  calibration_mode = param.asInt();//
}
BLYNK_WRITE(V26)
{
  water_empty = param.asInt();//
}
BLYNK_WRITE(V27)
{
  water_full = param.asInt();//
}

BLYNK_WRITE(V30)
{
  aggbKp = param.asDouble();//
}

BLYNK_WRITE(V31) {
  aggbTn = param.asDouble();
}
BLYNK_WRITE(V32) {
  aggbTv =  param.asDouble();
}
BLYNK_WRITE(V33) {
  brewtimersoftware =  param.asDouble();
}
BLYNK_WRITE(V34) {
  brewboarder =  param.asDouble();
}
BLYNK_WRITE(V40) {
  backflushON =  param.asInt();
}

#if (COLDSTART_PID == 2)  // 2=?Blynk values, else default starttemp from config
  BLYNK_WRITE(V11) 
    {
    startKp = param.asDouble();
    }
  BLYNK_WRITE(V14)
    {
      startTn = param.asDouble();
    }
 #endif


#if (PRESSURESENSOR == 1) // Pressure sensor connected

/********************************************************
  Pressure sensor
  Verify before installation: meassured analog input value (should be 3,300 V for 3,3 V supply) and respective ADC value (3,30 V = 1023)
*****************************************************/
void checkPressure() {
  float inputPressureFilter = 0;
  unsigned long currentMillisPressure = millis();
  if (currentMillisPressure - previousMillisPressure >= intervalPressure)
  {
    previousMillisPressure = currentMillisPressure;
    
    inputPressure = ((analogRead(PINPRESSURESENSOR) - offset) * maxPressure * 0.0689476) / (fullScale - offset);    // pressure conversion and unit conversion [psi] -> [bar]
    inputPressureFilter = filter(inputPressure);
    DEBUG_print("pressure raw: ");
    DEBUG_println(inputPressure);
    DEBUG_print("pressure filtered: ");
    DEBUG_print(inputPressureFilter);
  }  
}

#endif

 
/********************************************************
  Trigger for Rancilio E Machine
******************************************************/
unsigned long previousMillisETrigger ;  // initialisation at the end of init()
const unsigned long intervalETrigger = ETRIGGERTIME ; // in Seconds
int relayETriggerON, relayETriggerOFF;    
/********************************************************
  Emergency stop inf temp is to high
*****************************************************/
void testEmergencyStop() {
  if (Input > EmergencyStopTemp && emergencyStop == false) {
    emergencyStop = true;
  } else if (Input < 100 && emergencyStop == true) {
    emergencyStop = false;
  }
}

/********************************************************
  Moving average - brewdetection (SW)
*****************************************************/
void movAvg() {
  if (firstreading == 1) {
    for (int thisReading = 0; thisReading < numReadings; thisReading++) {
      readingstemp[thisReading] = Input;
      readingstime[thisReading] = 0;
      readingchangerate[thisReading] = 0;
    }
    firstreading = 0 ;
  }

  readingstime[readIndex] = millis() ;
  readingstemp[readIndex] = Input ;

  if (readIndex == numReadings - 1) {
    changerate = (readingstemp[numReadings - 1] - readingstemp[0]) / (readingstime[numReadings - 1] - readingstime[0]) * 10000;
  } else {
    changerate = (readingstemp[readIndex] - readingstemp[readIndex + 1]) / (readingstime[readIndex] - readingstime[readIndex + 1]) * 10000;
  }

  readingchangerate[readIndex] = changerate ;
  total = 0 ;
  for (int i = 0; i < numReadings; i++)
  {
    total += readingchangerate[i];
  }

  heatrateaverage = total / numReadings * 100 ;
  if (heatrateaveragemin > heatrateaverage) {
    heatrateaveragemin = heatrateaverage ;
  }

  if (readIndex >= numReadings - 1) {
    // ...wrap around to the beginning:
    readIndex = 0;
  } else {
    readIndex++;
  }
}


/********************************************************
  check sensor value.
  If < 0 or difference between old and new >25, then increase error.
  If error is equal to maxErrorCounter, then set sensorError
*****************************************************/
boolean checkSensor(float tempInput) {
  boolean sensorOK = false;
  boolean badCondition = ( tempInput < 0 || tempInput > 150 || fabs(tempInput - previousInput) > 5);
  if ( badCondition && !sensorError) {
    error++;
    sensorOK = false;
    if (error >= 5) // warning after 5 times error
    {
     debugStream.writeW("*** WARNING: temperature sensor reading: consec_errors = %i, temp_current = %.1f",error,tempInput);
    }
  } else if (badCondition == false && sensorOK == false) {
    error = 0;
    sensorOK = true;
  }
  if (error >= maxErrorCounter && !sensorError) {
    sensorError = true ;
    debugStream.writeE("*** ERROR: temperature sensor malfunction: temp_current = %.1f",tempInput);
  } else if (error == 0 && sensorError) {
    sensorError = false ;
  }
  return sensorOK;
}

/********************************************************
  Refresh temperature.
  Each time checkSensor() is called to verify the value.
  If the value is not valid, new data is not stored.
*****************************************************/
void refreshTemp() {
  unsigned long currentMillistemp = millis();
  previousInput = Input ;
  if (TempSensor == 1)
  {
    if (currentMillistemp - previousMillistemp >= intervaltempmesds18b20)
    {
      previousMillistemp = currentMillistemp;
      sensors.requestTemperatures();
      if (!checkSensor(sensors.getTempCByIndex(0)) && firstreading == 0 ) return;  //if sensor data is not valid, abort function; Sensor must be read at least one time at system startup
      Input = sensors.getTempCByIndex(0);
      if (Brewdetection != 0) {
        movAvg();
      } else if (firstreading != 0) {
        firstreading = 0;
      }
    }
  }
  if (TempSensor == 2)
  {
    if (currentMillistemp - previousMillistemp >= intervaltempmestsic)
    {
      previousMillistemp = currentMillistemp;
      /*  variable "temperature" must be set to zero, before reading new data
            getTemperature only updates if data is valid, otherwise "temperature" will still hold old values
      */
      temperature = 0;
       #if (ONE_WIRE_BUS == 16 && defined(ESP8266))
         Sensor1.getTemperature(&temperature);
         Temperatur_C = Sensor1.calc_Celsius(&temperature);
         #endif
       #if ((ONE_WIRE_BUS != 16 && defined(ESP8266)) || defined(ESP32))
        Temperatur_C = Sensor2.getTemp();
        //DEBUG_println(Temperatur_C);
       #endif
      //Temperatur_C = 70;
      if (!checkSensor(Temperatur_C) && firstreading == 0) return;  //if sensor data is not valid, abort function; Sensor must be read at least one time at system startup
      Input = Temperatur_C;
      if (Brewdetection != 0) {
        movAvg();
      } else if (firstreading != 0) {
        firstreading = 0;
      }
    }
  }
}

/*******************************************************
      BREWVOID.H & SCALEVOID
*****************************************************/

#include "brewvoid.h"
#include "scalevoid.h"

/*******************************************************
  Switch to offline modeif maxWifiReconnects were exceeded
  during boot
*****************************************************/
void initOfflineMode() 
{
  #if DISPLAY != 0
    displayMessage("", "", "", "", "Begin Fallback,", "No Wifi");
  #endif
  debugStream.writeI("Start offline mode with eeprom values, no wifi:(");
  Offlinemodus = 1 ;

  if (readSysParamsFromStorage() != 0)
  {
    #if DISPLAY != 0
    displayMessage("", "", "", "", "No eeprom,", "Values");
    #endif
    debugStream.writeI("No working eeprom value, I am sorry, but use default offline value  :)");
    delay(1000);
  }
}

/*******************************************************
   Check if Wifi is connected, if not reconnect
   abort function if offline, or brew is running
*****************************************************/
void checkWifi() {
  if (Offlinemodus == 1 || brewcounter > 11) return;
  do {
    if ((millis() - lastWifiConnectionAttempt >= wifiConnectionDelay) && (wifiReconnects <= maxWifiReconnects)) {
      int statusTemp = WiFi.status();
      if (statusTemp != WL_CONNECTED) {   // check WiFi connection status
        lastWifiConnectionAttempt = millis();
        wifiReconnects++;
        debugStream.writeI("Attempting WIFI reconnection: %i",wifiReconnects);
        if (!setupDone) {
           #if DISPLAY != 0
            displayMessage("", "", "", "", langstring_wifirecon, String(wifiReconnects));
          #endif
        }
        WiFi.disconnect();
        WiFi.begin(ssid, pass);   // attempt to connect to Wifi network
        int count = 1;
        while (WiFi.status() != WL_CONNECTED && count <= 20) {
          delay(100);   //give WIFI some time to connect
          count++;      //reconnect counter, maximum waiting time for reconnect = 20*100ms
        }
      }
    }
    yield();  //Prevent WDT trigger
  } while ( !setupDone && wifiReconnects < maxWifiReconnects && WiFi.status() != WL_CONNECTED);   //if kaltstart ist still true when checkWifi() is called, then there was no WIFI connection at boot -> connect or offlinemode

  if (wifiReconnects >= maxWifiReconnects && !setupDone) {   // no wifi connection after boot, initiate offline mode (only directly after boot)
    initOfflineMode();
  }

}

/*******************************************************
   Check if Blynk is connected, if not reconnect
   abort function if offline, or brew is running
   blynk is also using maxWifiReconnects!
*****************************************************/
void checkBlynk() {
  if (Offlinemodus == 1 || brewcounter > 11) return;
  if ((millis() - lastBlynkConnectionAttempt >= wifiConnectionDelay) && (blynkReCnctCount <= maxWifiReconnects)) {
    int statusTemp = Blynk.connected();
    if (statusTemp != 1) {   // check Blynk connection status
      lastBlynkConnectionAttempt = millis();        // Reconnection Timer Function
      blynkReCnctCount++;  // Increment reconnection Counter
      debugStream.writeI("Attempting blynk reconnection: %i",blynkReCnctCount);
      Blynk.connect(3000);  // Try to reconnect to the server; connect() is a blocking function, watch the timeout!
    }
  }
}



/*******************************************************
   Check if MQTT is connected, if not reconnect
   abort function if offline, or brew is running
   MQTT is also using maxWifiReconnects!
*****************************************************/
void checkMQTT(){
  if (Offlinemodus == 1 || brewcounter > 11) return;
  if ((millis() - lastMQTTConnectionAttempt >= wifiConnectionDelay) && (MQTTReCnctCount <= maxWifiReconnects)) {
    int statusTemp = mqtt.connected();
    if (statusTemp != 1) {   // check Blynk connection status
      lastMQTTConnectionAttempt = millis();        // Reconnection Timer Function
      MQTTReCnctCount++;  // Increment reconnection Counter
      debugStream.writeI("Attempting MQTT reconnection: %i",MQTTReCnctCount);
      if (mqtt.connect(hostname, mqtt_username, mqtt_password,topic_will,0,0,"exit") == true);{
        mqtt.subscribe(topic_set);
        debugStream.writeI("Subscribe to MQTT Topics");
      }  // Try to reconnect to the server; connect() is a blocking function, watch the timeout!
    }
  }
}

/*******************************************************
   Convert double, float int and uint to char
   for MQTT Publish
*****************************************************/
char number2string_double[22];
char* number2string(double in) {
  snprintf(number2string_double, sizeof(number2string_double), "%0.2f", in);
  return number2string_double;
}
char number2string_float[22];
char* number2string(float in) {
  snprintf(number2string_float, sizeof(number2string_float), "%0.2f", in);
  return number2string_float;
}
char number2string_int[22];
char* number2string(int in) {
  snprintf(number2string_int, sizeof(number2string_int), "%d", in);
  return number2string_int;
}
char number2string_uint[22];
char* number2string(unsigned int in) {
  snprintf(number2string_uint, sizeof(number2string_uint), "%u", in);
  return number2string_uint;
}

/*******************************************************
   Publish Data to MQTT
*****************************************************/
bool mqtt_publish(const char *reading, char *payload)
{
#if MQTT
    char topic[120];
    snprintf(topic, 120, "%s%s/%s", mqtt_topic_prefix, hostname, reading);
    return mqtt.publish(topic, payload, true);
#else
    return false;
#endif
}

/********************************************************
  send data to Blynk server
*****************************************************/

void sendToBlynk() {
  if (Offlinemodus == 1) return;

  unsigned long currentMillisBlynk = millis();

  if (currentMillisBlynk - previousMillisBlynk >= intervalBlynk) {

    //MQTT
    if (MQTT == 1) {
      checkMQTT();
    }

    previousMillisBlynk = currentMillisBlynk;
    if (Blynk.connected()) {
      if (blynksendcounter == 1) {
        Blynk.virtualWrite(V2, Input);
        mqtt_publish("temperature", number2string(Input));
      }
      if (blynksendcounter == 2) {
        Blynk.virtualWrite(V23, Output);
      }
      if (blynksendcounter == 3) {
        Blynk.virtualWrite(V17, setPoint);
        //MQTT
        mqtt_publish("setPoint", number2string(setPoint));
      }
      if (blynksendcounter == 4) {
        Blynk.virtualWrite(V35, heatrateaverage);
      }
      if (blynksendcounter == 5) {
        Blynk.virtualWrite(V36, heatrateaveragemin);
      }
      if (grafana == 1 && blynksendcounter >= 6) {
        // Blynk.virtualWrite(V60, Input, Output, bPID.GetKp(), bPID.GetKi(), bPID.GetKd(), setPoint );
        Blynk.virtualWrite(V60, Input, Output, bPID.GetKp(), bPID.GetKi(), bPID.GetKd(), setPoint, heatrateaverage);
         if (MQTT == 1)
         {
            mqtt_publish("HeaterPower", number2string(Output));
            mqtt_publish("Kp", number2string(bPID.GetKp()));
            mqtt_publish("Ki", number2string(bPID.GetKi()));
            mqtt_publish("pidON", number2string(pidON));
            mqtt_publish("brewtime", number2string(brewtime/1000));
            mqtt_publish("preinfusionpause", number2string(preinfusionpause/1000));
            mqtt_publish("preinfusion", number2string(preinfusion/1000));
            mqtt_publish("SteamON", number2string(SteamON));
         }
        blynksendcounter = 0;
      } else if (grafana == 0 && blynksendcounter >= 5) {
        blynksendcounter = 0;
      }
      blynksendcounter++;
    }
  }
}

/********************************************************
    Brewdetection
******************************************************/
void brewdetection() 
{
  if (brewboarder == 0) return; //abort brewdetection if deactivated

  // Brew detecion == 1 software solution , == 2 hardware == 3 Voltagesensor 

  if (Brewdetection == 1) 
  {  // Bezugstimmer für SW aktivieren
     if (timerBrewdetection == 1)
    {
     bezugsZeit = millis() - timeBrewdetection ;
     }
    // Bezugstimmer für SW deaktivieren nach ende BD PID
    if (millis() - timeBrewdetection > brewtimersoftware * 1000 && timerBrewdetection == 1 )
    {
      timerBrewdetection = 0 ;    //rearm brewdetection
      if (machinestate != 30)  // Bei Onlypid = 1, bezugsZeit > 0, no reset of bezugsZeit in case of brewing. 
      {
        bezugsZeit = 0 ;
      }
     }
  } else if (Brewdetection == 2) 
  {
    if (millis() - timeBrewdetection > brewtimersoftware * 1000 && timerBrewdetection == 1 ) 
    {
      timerBrewdetection = 0 ;  //rearm brewdetection
    }
  } else if (Brewdetection == 3) 
  {
    // Bezugszeit hochzaehlen    
    if (( digitalRead(PINVOLTAGESENSOR) == VoltageSensorON) && brewDetected == 1)
       {
       bezugsZeit = millis() - startZeit ;
       lastbezugszeit = bezugsZeit ;
       }
    //  OFF: Bezug zurücksetzen
    if 
     ((digitalRead(PINVOLTAGESENSOR) == VoltageSensorOFF) && (brewDetected == 1 || coolingFlushDetectedQM == true) )
      {
        brewDetected = 0;
        timePVStoON = bezugsZeit; // for QuickMill
        bezugsZeit = 0 ; 
        startZeit = 0;
        coolingFlushDetectedQM = false;
        debugStream.writeI("HW Brew - Voltage Sensor - End");
     //   lastbezugszeitMillis = millis(); // Bezugszeit für Delay 
      }
    if (millis() - timeBrewdetection > brewtimersoftware * 1000 && timerBrewdetection == 1) // reset PID Brew
    {
      timerBrewdetection = 0 ;    //rearm brewdetection
    }
  }
  
  // Activate the BD 

  if ( Brewdetection == 1) // SW BD
  {
    if (heatrateaverage <= -brewboarder && timerBrewdetection == 0 && (fabs(Input - BrewSetPoint) < 5)) // BD PID only +/- 4 Grad Celsius, no detection if HW was active
    {
      debugStream.writeI("SW Brew detected") ;
      timeBrewdetection = millis() ;
      timerBrewdetection = 1 ;
    }
  } else if (Brewdetection == 2) // HW BD
  {
    if (brewcounter > 10 && brewDetected == 0 && brewboarder != 0) 
    {
      debugStream.writeI("HW Brew detected") ;
      timeBrewdetection = millis() ;
      timerBrewdetection = 1 ;
      brewDetected = 1;
    }  
  } else if (Brewdetection == 3) // voltage sensor 
  {
    switch (machine) {

      case QuickMill:

      if (!coolingFlushDetectedQM) 
      {
        int pvs = digitalRead(PINVOLTAGESENSOR);
        if (pvs == VoltageSensorON && brewDetected == 0 && brewSteamDetectedQM == 0 && !steamQM_active) 
        {
          timeBrewdetection = millis();
          timePVStoON = millis();
          timerBrewdetection = 1;
          brewDetected = 0;
          lastbezugszeit = 0;
          brewSteamDetectedQM = 1;
          debugStream.writeI("Quick Mill: setting brewSteamDetectedQM = 1");
          logbrew.reset();
        }

        if (brewSteamDetectedQM == 1) 
        {
          if (pvs == VoltageSensorOFF)
          {
            brewSteamDetectedQM = 0;

            if (millis() - timePVStoON < maxBrewDurationForSteamModeQM_ON)
            {
              debugStream.writeI("Quick Mill: steam-mode detected");
              initSteamQM();
            } else {
              debugStream.writeE("*** ERROR: QuickMill: neither brew nor steam");
            }
          } 
          else if (millis() - timePVStoON > maxBrewDurationForSteamModeQM_ON)
          {
            if( Input < BrewSetPoint + 2) {
              debugStream.writeI("Quick Mill: brew-mode detected");
              startZeit = timePVStoON; 
              brewDetected = 1;
              brewSteamDetectedQM = 0;
            } else {
              debugStream.writeI("Quick Mill: cooling-flush detected");
              coolingFlushDetectedQM = true;
              brewSteamDetectedQM = 0;
            }
          }
        }
      }
      break;
      // no Quickmill: 
      default:
      previousMillisVoltagesensorreading = millis();
      if (digitalRead(PINVOLTAGESENSOR) == VoltageSensorON && brewDetected == 0 ) 
      {
        debugStream.writeI("HW Brew - Voltage Sensor -  Start") ;
        timeBrewdetection = millis() ;
        startZeit = millis() ;
        timerBrewdetection = 1 ;
        brewDetected = 1;
        lastbezugszeit = 0 ;
      }
    }
  }
}

/********************************************************
  after ~28 cycles the input is set to 99,66% if the real input value
  sum of inX and inY multiplier must be 1
  increase inX multiplier to make the filter faster
*****************************************************/
int filter(int input) {
  inX = input * 0.3;
  inY = inOld * 0.7;
  inSum = inX + inY;
  inOld = inSum;

  return inSum;
}


/********************************************************
    Timer 1 - ISR for PID calculation and heat realay output
******************************************************/

 #include "ISR.h"  

/********************************************************
    MQTT Callback Function: set Parameters through MQTT
******************************************************/


void mqtt_callback(char* topic, byte* data, unsigned int length) {
  char topic_str[256];
  os_memcpy(topic_str, topic, sizeof(topic_str));
  topic_str[255] = '\0';
  char data_str[length+1];
  os_memcpy(data_str, data, length);
  data_str[length] = '\0';
  char topic_pattern[255];
  char configVar[120];
  char cmd[64];
  double data_double;

 // DEBUG_print("mqtt_parse(%s, %s)\n", topic_str, data_str);
  snprintf(topic_pattern, sizeof(topic_pattern), "%s%s/%%[^\\/]/%%[^\\/]", mqtt_topic_prefix, hostname);
  DEBUG_println(topic_pattern);
  if ( (sscanf( topic_str, topic_pattern , &configVar, &cmd) != 2) || (strcmp(cmd, "set") != 0) ) {
  DEBUG_print(topic_str);
    return;
  }
  DEBUG_println(topic_str);
  DEBUG_println(data_str);
  if (strcmp(configVar, "BrewSetPoint") == 0) {
    sscanf(data_str, "%lf", &data_double);
    mqtt_publish("BrewSetPoint", number2string(BrewSetPoint));
    if (Blynk.connected()) { Blynk.virtualWrite(V7, String(data_double));}
    BrewSetPoint = data_double;
    return;
  }
  if (strcmp(configVar, "brewtime") == 0) {
    sscanf(data_str, "%lf", &data_double);
    if (Blynk.connected()) { Blynk.virtualWrite(V8, String(data_double));}
    mqtt_publish("brewtime", number2string(brewtime/1000));
    brewtime = data_double * 1000 ;
    return;
  }
  if (strcmp(configVar, "preinfusion") == 0) {
    sscanf(data_str, "%lf", &data_double);
    if (Blynk.connected()) { Blynk.virtualWrite(V9, String(data_double));}
    mqtt_publish("preinfusion", number2string(preinfusion/1000));
    preinfusion = data_double * 1000;
    return;
  }
  if (strcmp(configVar, "preinfusionpause") == 0) {
    sscanf(data_str, "%lf", &data_double);
    if (Blynk.connected()) { Blynk.virtualWrite(V10, String(data_double));}
    mqtt_publish("preinfusionpause", number2string(preinfusionpause/1000));
    preinfusionpause = data_double * 1000;
    return;
  }
    if (strcmp(configVar, "pidON") == 0) {
    sscanf(data_str, "%lf", &data_double);
    if (Blynk.connected())  { Blynk.virtualWrite(V13,String(data_double));}
    mqtt_publish("pidON", number2string(pidON));
    pidON = data_double ;
    return;
  }

}
/*******************************************************
  Trigger for E-Silvia
*****************************************************/
//unsigned long previousMillisETrigger ;  // initialisation at the end of init()
//const unsigned long intervalETrigger = ETriggerTime ; // in Seconds
void ETriggervoid() 
{
  //Static variable only one time is 0 
  static int ETriggeractive = 0;
  unsigned long currentMillisETrigger = millis();
  if (ETRIGGER == 1) // E Trigger is active from userconfig
  { 
    // 
    if (currentMillisETrigger - previousMillisETrigger >= (1000*intervalETrigger))  //s to ms * 1000
    {  // check 
      ETriggeractive = 1 ;
      previousMillisETrigger = currentMillisETrigger;

      digitalWrite(PINETRIGGER, relayETriggerON);
    }
    // 10 Seconds later
    else if (ETriggeractive == 1 && previousMillisETrigger+(10*1000) < (currentMillisETrigger))
    {
    digitalWrite(PINETRIGGER, relayETriggerOFF);
    ETriggeractive = 0;
    }
  } 
}
  /********************************************************
   SteamON & Quickmill
  ******************************************************/
void checkSteamON() 
{
// check digital GIPO  
  if (digitalRead(STEAMONPIN) == HIGH) 
  {
    SteamON = 1;
  } 
  if (digitalRead(STEAMONPIN) == LOW && SteamFirstON == 0) // if via blynk on, then SteamFirstON == 1, prevent override
  {
    SteamON = 0;
  }
  /*  monitor QuickMill thermoblock steam-mode*/
  if (machine == QuickMill )
  {
    if (steamQM_active == true) 
    {
      if( checkSteamOffQM() == true ) 
      { // if true: steam-mode can be turned off
        SteamON = 0;
        steamQM_active = false;
        lastTimePVSwasON = 0;
      } 
      else
      {
        SteamON = 1;
      }
    }
  }
  if (SteamON == 1) 
  {
    setPoint = SteamSetPoint ;
  }
   if (SteamON == 0) 
  {
    setPoint = BrewSetPoint ;
  }
}

void setEmergencyStopTemp()
{
  if (machinestate == kSteam || machinestate == kCoolDown) 
  {
    if (EmergencyStopTemp != 145)
    EmergencyStopTemp = 145;  
  }
  else
  {
    if (EmergencyStopTemp != 120)
    EmergencyStopTemp = 120;  
  }
}


void initSteamQM() 
{
  /*
    Initialize monitoring for steam switch off for QuickMill thermoblock
  */
  lastTimePVSwasON = millis(); // time when pinvoltagesensor changes from ON to OFF
  steamQM_active = true;
  timePVStoON = 0;
  SteamON = 1;
}

boolean checkSteamOffQM()
{
  /* 
    Monitor pinvoltagesensor during active steam mode of QuickMill thermoblock.
    Once the pinvolagesenor remains OFF for longer than a pump-pulse time peride 
    the switch is turned off and steam mode finished.
  */
  if( digitalRead(PINVOLTAGESENSOR) == VoltageSensorON ) {
    lastTimePVSwasON = millis();
  }

  if( (millis() - lastTimePVSwasON) > minPVSOffTimedForSteamModeQM_OFF ) {
    lastTimePVSwasON = 0;
    return true;
  }
  
  return false;
}

/********************************************************
   machinestatevoid
******************************************************/

void machinestatevoid() 
{
  //DEBUG_println(machinestate);
  switch (machinestate) 
  {
    // init
    case kInit: 
      if (Input < (BrewSetPoint-1) || Input < 150 ) // Prevent coldstart leave by Input 222
      {
        machinestate = kColdStart;
        DEBUG_println(Input);
        DEBUG_println(machinestate);
      }
      
      if (pidON == 0)
      {
        machinestate = kPidOffline;
      }
     if(sensorError)
      {
        machinestate = kSensorError;
      }
    break;

    case kColdStart: 
      switch (machinestatecold) 
      // one high Input let the state jump to 19. 
      // switch (machinestatecold) prevent it, we wait 10 sec with new state. 
      // during the 10 sec the Input has to be Input >= (BrewSetPoint-1),
      // If not, reset machinestatecold
      {
        case 0:
          if (Input >= (BrewSetPoint-1) && Input < 150 ) 
          {
            machinestatecoldmillis = millis(); // get millis for interval calc
            machinestatecold = 10 ; // new state 
            debugStream.writeV("Input >= (BrewSetPoint-1), wait 10 sec before machinestate 19");

          }
          break;
        case 10: 
          if (Input < (BrewSetPoint-1))
          {
            machinestatecold = 0 ;//  Input was only one time above BrewSetPoint, reset machinestatecold
            debugStream.writeV("Reset timer for machinestate 19: Input < (BrewSetPoint-1)");
          }
          if (machinestatecoldmillis+10*1000 < millis() ) // 10 sec Input above BrewSetPoint, no set new state 
          { 
            machinestate = kSetPointNegative ;
            debugStream.writeV("10 sec Input >= (BrewSetPoint-1) finished, switch to state 19");
          }
          break;
      }
      if (SteamON == 1)
      {
        machinestate = kSteam;
      }

      if
      (
       (bezugsZeit > 0 && ONLYPID == 1) || // Bezugszeit bei Only PID  
       (ONLYPID == 0 && brewcounter > 10 && brewcounter <= 42) 
      )
      
      {
        machinestate = kBrew;
      }

      if (SteamON == 1)
      {
        machinestate = kSteam;
      }

      if (backflushON || backflushState > 10) 
      {
        machinestate = kBackflush;
      }

     if (pidON == 0)
      {
        machinestate = kPidOffline;
      }
     if(sensorError)
      {
        machinestate = kSensorError;
      }
      break;
      // Setpoint -1 Celsius
      case kSetPointNegative: 
      if (Input >= (BrewSetPoint))
      {
        machinestate = kPidNormal;
      }
      if
      (
       (bezugsZeit > 0 && ONLYPID == 1) || // Bezugszeit bei Only PID  
       (ONLYPID == 0 && brewcounter > 10 && brewcounter <= 42) 
      )
      {
        machinestate = kBrew;
      }
      if (SteamON == 1)
      {
        machinestate = kSteam;
      }

      if (backflushON || backflushState > 10) 
      {
        machinestate = kBackflush;
      }

      if (SteamON == 1)
      {
        machinestate = kSteam;
      }
    
     if (pidON == 0)
      {
        machinestate = kPidOffline;
      }
     if(sensorError)
      {
        machinestate = kSensorError;
      }  
    break;

    case kPidNormal: 
      brewdetection();  //if brew detected, set PID values
      if
      (
       (bezugsZeit > 0 && ONLYPID == 1) || // Bezugszeit bei Only PID  
       (ONLYPID == 0 && brewcounter > 10 && brewcounter <= 42) 
      )
      {
        machinestate = kBrew;
      }
      if (SteamON == 1)
      {
        machinestate = kSteam;
      }

      if (backflushON || backflushState > 10) 
      {
        machinestate = kBackflush;
      }
      if (emergencyStop)
      {
        machinestate = kEmergencyStop;
      }
     if (pidON == 0)
      {
        machinestate = kPidOffline;
      }
     if(sensorError)
      {
        machinestate = kSensorError;
      }
    break;

    case kBrew:
      brewdetection();  
      // Ausgabe waehrend des Bezugs von Bruehzeit, Temp und heatrateaverage
      if (logbrew.check())
          debugStream.writeV("(tB,T,hra) --> %5.2f %6.2f %8.2f",(double)(millis() - startZeit)/1000,Input,heatrateaverage);
      if
      (
       (bezugsZeit > 35*1000 && Brewdetection == 1 && ONLYPID == 1  ) ||  // 35 sec later and BD PID active SW Solution
       (bezugsZeit == 0      && Brewdetection == 3 && ONLYPID == 1  ) ||  // Voltagesensor reset bezugsZeit == 0
       ((brewcounter == 10 || brewcounter == 43)   && ONLYPID == 0  ) // After brew
      )
      {
       if ((ONLYPID == 1 && Brewdetection == 3) || ONLYPID == 0 ) // only delay of shotimer for voltagesensor or brewcounter
       {
         machinestate = kShotTimerAfterBrew ;
         lastbezugszeitMillis = millis() ; // for delay
        
       }
       if (ONLYPID == 1 && Brewdetection == 1 && timerBrewdetection == 1) //direct to PID BD
       {
         machinestate = kBrewDetectionTrailing ;
       }
      } 
      if (SteamON == 1)
      {
        machinestate = kSteam;
      }

      if (emergencyStop)
      {
        machinestate = kEmergencyStop;
      }
     if (pidON == 0)
      {
        machinestate = kPidOffline;
      }
     if(sensorError)
      {
        machinestate = kSensorError;
      }
    break;

    case kShotTimerAfterBrew: //lastbezugszeitMillis
    brewdetection();  
      if ( millis()-lastbezugszeitMillis > BREWSWITCHDELAY )
      {
       debugStream.writeI("Bezugsdauer: %4.1f s",lastbezugszeit/1000);
       machinestate = kBrewDetectionTrailing ;
       lastbezugszeit = 0 ;
      }

      if (SteamON == 1)
      {
        machinestate = kSteam;
      }

     if (backflushON || backflushState > 10) 
      {
        machinestate = kBackflush;
      }

      if (emergencyStop)
      {
        machinestate = kEmergencyStop;
      }

     if (pidON == 0)
      {
        machinestate = kPidOffline;
      }

     if(sensorError)
      {
        machinestate = kSensorError;
      }
    break;

    case kBrewDetectionTrailing:
      brewdetection();
      if (timerBrewdetection == 0)
      {
        machinestate = kPidNormal;
      }
      if
      (
       (bezugsZeit > 0 && ONLYPID == 1  && Brewdetection == 3) || // New Brew inner BD only by Only PID AND Voltage Sensor
       (ONLYPID == 0 && brewcounter > 10 && brewcounter <= 42) 
      )
      {
        machinestate = kBrew;
      }
      
      if (SteamON == 1)
      {
        machinestate = kSteam;
      }

      if (backflushON || backflushState > 10) 
      {
        machinestate = kBackflush;
      }

      if (emergencyStop)
      {
        machinestate = kEmergencyStop;
      }
      if (pidON == 0)
      {
        machinestate = kPidOffline;
      }
     if(sensorError)
      {
        machinestate = kSensorError;
      }
    break;

    case kSteam:
      if (SteamON == 0)
      {
        machinestate = kCoolDown;
      }

       if (emergencyStop)
      {
        machinestate = kEmergencyStop;
      }

      if (backflushON || backflushState > 10) 
      {
        machinestate = kBackflush;
      }

      if (pidON == 0)
      {
        machinestate = kPidOffline;
      }
      if(sensorError)
      {
        machinestate = kSensorError;
      }
    break;  

    case kCoolDown:
    if (Brewdetection == 2 || Brewdetection == 3) 
      {
        /*
          Bei QuickMill Dampferkennung nur ueber Bezugsschalter moeglich, durch Aufruf von 
          brewdetection() kann neuer Dampfbezug erkannt werden
          */ 
        brewdetection();
      }
      if (Brewdetection == 1 && ONLYPID == 1)
      {
        // Ab lokalen Minumum wieder freigeben für state 20, dann wird bist Solltemp geheizt.
         if (heatrateaverage > 0 && Input < BrewSetPoint + 2) 
         {
            machinestate = kPidNormal;
         } 
      }
      if ((Brewdetection == 3 || Brewdetection == 2) && Input < BrewSetPoint + 2) 
      {
        machinestate = kPidNormal;
      }

      if (SteamON == 1)
      {
        machinestate = kSteam;
      }

      if (backflushON || backflushState > 10) 
      {
        machinestate = kBackflush;
      }

      if (emergencyStop)
      {
        machinestate = kEmergencyStop;
      }
      if (pidON == 0)
      {
        machinestate = kPidOffline;
      }
      if(sensorError)
      {
        machinestate = kSensorError;
      }
    break;

    case kBackflush:
      if (backflushON == 0)
       {
         machinestate = kPidNormal;
       }

      if (emergencyStop)
       {
         machinestate = kEmergencyStop;
       }
      if (pidON == 0)
       {
         machinestate = kPidOffline;
       }
      if(sensorError)
       {
         machinestate = kSensorError;
       }
    break;

    case kEmergencyStop: 
      if (!emergencyStop)
      {
        machinestate = kPidNormal;
      }
      if (pidON == 0)
      {
        machinestate = kPidOffline;
      }
      if(sensorError)
      {
        machinestate = kSensorError ;
      }
    break;

    case kPidOffline: 
      if (pidON == 1)
      {
        if(kaltstart) 
        {
          machinestate = kColdStart;
        }
        else if(!kaltstart && (Input > (BrewSetPoint-10) )) // Input higher BrewSetPoint-10, normal PID
        {
          machinestate = kPidNormal;
        } 
        else if (Input <= (BrewSetPoint-10) )
        {
          machinestate = kColdStart; // Input 10C below set point, enter cold start
          kaltstart = true;
        }
      }

      if(sensorError)
      {
        machinestate = kSensorError ;
      }
    break;

    case kSensorError:
      machinestate = kSensorError ;
    break;
  } // switch case

  if (machinestate != lastmachinestate) { 
    debugStream.writeI("new machinestate: %i -> %i", lastmachinestate, machinestate);
    lastmachinestate = machinestate;
  }
} // end void

void debugVerboseOutput()
{
  static PeriodicTrigger trigger(10000);
  if(trigger.check()) 
  {
    debugStream.writeV("Tsoll=%5.1f  Tist=%5.1f Machinestate=%2i KP=%4.2f KI=%4.2f KD=%4.2f",BrewSetPoint,Input,machinestate,bPID.GetKp(),bPID.GetKi(),bPID.GetKd());
  }
}

void setup() {
  DEBUGSTART(115200);
  debugStream.setup();

  EEPROM.begin(1024);

  if (MQTT == 1) {
    //MQTT
    snprintf(topic_will, sizeof(topic_will), "%s%s/%s", mqtt_topic_prefix, hostname, "will");
    snprintf(topic_set, sizeof(topic_set), "%s%s/+/%s", mqtt_topic_prefix, hostname, "set");
    mqtt.setServer(mqtt_server_ip, mqtt_server_port);
    mqtt.setCallback(mqtt_callback);
    checkMQTT();
  }

  /********************************************************
    Define trigger type
  ******************************************************/
  if (triggerType)
  {
    relayON = HIGH;
    relayOFF = LOW;
  } else {
    relayON = LOW;
    relayOFF = HIGH;
  }

  if (TRIGGERRELAYTYPE)
  {
    relayETriggerON = HIGH;
    relayETriggerOFF  = LOW;
  } else {
    relayETriggerON  = LOW;
    relayETriggerOFF  = HIGH;
  }
  if (VOLTAGESENSORTYPE)
  {
    VoltageSensorON = HIGH;
    VoltageSensorOFF  = LOW;
  } else {
    VoltageSensorON = LOW;
    VoltageSensorOFF  = HIGH;
  }

  /********************************************************
    Init Pins
  ******************************************************/
  pinMode(pinRelayVentil, OUTPUT);
  pinMode(pinRelayPumpe, OUTPUT);
  pinMode(pinRelayHeater, OUTPUT);
  pinMode(STEAMONPIN, INPUT);
  digitalWrite(pinRelayVentil, relayOFF);
  digitalWrite(pinRelayPumpe, relayOFF);
  digitalWrite(pinRelayHeater, LOW);
  if (ETRIGGER == 1) // IF Etrigger selected 
  { 
    pinMode(PINETRIGGER, OUTPUT);
    digitalWrite(PINETRIGGER, relayETriggerOFF);   //Set the E-Trigger OFF its, important for LOW Trigger Relais
  }
  if (BREWDETECTION == 3) // IF Voltage sensor selected 
  { 
    pinMode(PINVOLTAGESENSOR, PINMODEVOLTAGESENSOR);
  }
  if (PINBREWSWITCH > 0) // IF PINBREWSWITCH & Steam selected 
  { 
    #if (defined(ESP8266) && PINBREWSWITCH == 16) 
      pinMode(PINBREWSWITCH, INPUT_PULLDOWN_16);
    #endif
    #if (defined(ESP8266) && PINBREWSWITCH == 15) 
      pinMode(PINBREWSWITCH, INPUT);
    #endif
    #if defined(ESP32) 
      pinMode(PINBREWSWITCH, INPUT);//
    #endif
  }
    #if (defined(ESP8266) && STEAMONPIN == 16) 
      pinMode(STEAMONPIN, INPUT_PULLDOWN_16);
    #endif
      #if (defined(ESP8266) && STEAMONPIN == 15) 
    pinMode(STEAMONPIN, INPUT);
    #endif
    #if defined(ESP32) 
      pinMode(STEAMONPIN, INPUT_PULLDOWN);
    #endif
  /********************************************************
    DISPLAY 128x64
  ******************************************************/
  #if DISPLAY != 0
    u8g2.setI2CAddress(oled_i2c * 2);
    u8g2.begin();
    u8g2_prepare();
    displayLogo(sysVersion, "");
    delay(2000);
  #endif
   /********************************************************
    Init Scale by BREWMODE 2 or SHOTTIMER 2
  ******************************************************/
  #if (BREWMODE == 2 || ONLYPIDSCALE == 1)
    initScale() ;
  #endif


  /********************************************************
    VL530L0x TOF sensor
  ******************************************************/
  if (TOF != 0) { 
  lox.begin(tof_i2c); // initialize TOF sensor at I2C address
  lox.setMeasurementTimingBudgetMicroSeconds(2000000);
  }

  /********************************************************
     BLYNK & Fallback offline
  ******************************************************/
  if (Offlinemodus == 0) 
  {
    #if defined(ESP8266)
      WiFi.hostname(hostname);
    #endif
    unsigned long started = millis();
    #if DISPLAY != 0
      displayLogo(langstring_connectwifi1, ssid);
    #endif
    /* Explicitly set the ESP8266 to be a WiFi-client, otherwise, it by default,
      would try to act as both a client and an access-point and could cause
      network-issues with your other WiFi-devices on your WiFi-network. */
    WiFi.mode(WIFI_STA);
    WiFi.persistent(false);   //needed, otherwise exceptions are triggered \o.O/
    WiFi.begin(ssid, pass);
    #if defined(ESP32) // ESP32
     WiFi.setHostname(hostname); // for ESP32port
    #endif
    debugStream.writeI("Connecting to %s ...",ssid);

    // wait up to 20 seconds for connection:
    while ((WiFi.status() != WL_CONNECTED) && (millis() - started < 20000))
    {
      yield();    //Prevent Watchdog trigger
    }

    checkWifi();    //try to reconnect

    if (WiFi.status() == WL_CONNECTED)
    {
      debugStream.writeI("WiFi connected - IP = %i.%i.%i.%i",WiFi.localIP()[0],WiFi.localIP()[1],WiFi.localIP()[2],WiFi.localIP()[3]);
      debugStream.writeI("Wifi works, now try Blynk (timeout 30s)");
      if (fallback == 0) {
        #if DISPLAY != 0
          displayLogo(langstring_connectblynk1[0], langstring_connectblynk1[1]);
        #endif
      } else if (fallback == 1) {
        #if DISPLAY != 0
          displayLogo(langstring_connectwifi2[0], langstring_connectwifi2[1]);
        #endif
      }
      delay(1000);

      //try blynk connection
      Blynk.config(auth, blynkaddress, blynkport) ;
      Blynk.connect(30000);

      if (Blynk.connected() == true) 
      {
        #if DISPLAY != 0
          displayLogo(langstring_connectblynk2[0], langstring_connectblynk2[1]);
        #endif
        debugStream.writeI("Blynk is online");
        if (fallback == 1) 
        {
          debugStream.writeI("sync all variables and write new values to eeprom");
          // Blynk.run() ;
          Blynk.syncVirtual(V4);
          Blynk.syncVirtual(V5);
          Blynk.syncVirtual(V6);
          Blynk.syncVirtual(V7);
          Blynk.syncVirtual(V8);
          Blynk.syncVirtual(V9);
          Blynk.syncVirtual(V10);
          Blynk.syncVirtual(V11);
          Blynk.syncVirtual(V12);
          Blynk.syncVirtual(V13);
          Blynk.syncVirtual(V14);
          Blynk.syncVirtual(V15);
          Blynk.syncVirtual(V30);
          Blynk.syncVirtual(V31);
          Blynk.syncVirtual(V32);
          Blynk.syncVirtual(V33);
          Blynk.syncVirtual(V34);
          // Blynk.syncAll();  //sync all values from Blynk server
          // Werte in den eeprom schreiben
          writeSysParamsToStorage();
        }
      } else 
      {
        debugStream.writeI("No connection to Blynk");
        if (readSysParamsFromStorage() == 0)
        {
          #if DISPLAY != 0
          displayLogo("3: Blynk not connected", "use eeprom values..");
          #endif 
        } 
      }
    }
    else 
    { 
      #if DISPLAY != 0
        displayLogo(langstring_nowifi[0], langstring_nowifi[1]); 
      #endif
      debugStream.writeI("No WIFI");
      WiFi.disconnect(true);
      delay(1000);
    }
  }

  /********************************************************
     OTA
  ******************************************************/
  if (ota && Offlinemodus == 0 && WiFi.status() == WL_CONNECTED) {
    ArduinoOTA.setHostname(OTAhost);  //  Device name for OTA
    ArduinoOTA.setPassword(OTApass);  //  Password for OTA
    ArduinoOTA.begin();
  }


  /********************************************************
     Ini PID
  ******************************************************/

  //setPointTemp = BrewSetPoint;
  bPID.SetSampleTime(windowSize);
  bPID.SetOutputLimits(0, windowSize);
  bPID.SetMode(AUTOMATIC);


  /********************************************************
     TEMP SENSOR
  ******************************************************/
  if (TempSensor == 1) 
  {
    sensors.begin();
    sensors.getAddress(sensorDeviceAddress, 0);
    sensors.setResolution(sensorDeviceAddress, 10) ;
    sensors.requestTemperatures();
    Input = sensors.getTempCByIndex(0);
  }
  if (TempSensor == 2) 
  {
    temperature = 0;
    #if (ONE_WIRE_BUS == 16 && defined(ESP8266))
        Sensor1.getTemperature(&temperature);
        Input = Sensor1.calc_Celsius(&temperature);
    #endif
    #if ((ONE_WIRE_BUS != 16 && defined(ESP8266)) || defined(ESP32))
        Input = Sensor2.getTemp();
    #endif
  }
       
      
  
  
  /********************************************************
    movingaverage ini array
  ******************************************************/
  if (Brewdetection == 1) {
    for (int thisReading = 0; thisReading < numReadings; thisReading++) {
      readingstemp[thisReading] = 0;
      readingstime[thisReading] = 0;
      readingchangerate[thisReading] = 0;
    }
  }
  /*
  if (TempSensor == 2) {
    temperature = 0;
    #if (ONE_WIRE_BUS == 16)
         Sensor1.getTemperature(&temperature);
         Input = Sensor1.calc_Celsius(&temperature);
    #endif
    #if (ONE_WIRE_BUS != 16)
        Input = Sensor2.getTemp();
     #endif
  } */

  //Initialisation MUST be at the very end of the init(), otherwise the time comparision in loop() will have a big offset
  unsigned long currentTime = millis();
  previousMillistemp = currentTime;
  windowStartTime = currentTime;
  previousMillisDisplay = currentTime;
  previousMillisBlynk = currentTime;
  previousMillisETrigger = currentTime; 
  previousMillisVoltagesensorreading = currentTime;
  #if (BREWMODE ==  2) 
  previousMillisScale = currentTime;
  #endif
  #if (PRESSURESENSOR == 1)
  previousMillisPressure = currentTime;
  #endif
  setupDone = true;

  initTimer1();
  enableTimer1();
}

void loop() {
  if (calibration_mode == 1 && TOF == 1) {
      loopcalibrate();
  } else {
      looppid();
      debugStream.handle();
      debugVerboseOutput();
    }
}

// TOF Calibration_mode 
void loopcalibrate() 
{
    //Deactivate PID
  if (pidMode == 1) 
  {
    pidMode = 0;
    bPID.SetMode(pidMode);
    Output = 0;
  }
  if (Blynk.connected()) 
  {  // If connected run as normal
      Blynk.run();
      blynkReCnctCount = 0; //reset blynk reconnects if connected
  } else  
  {
    checkBlynk();
  }
    digitalWrite(pinRelayHeater, LOW); //Stop heating to be on the safe side ...

  unsigned long currentMillisTOF = millis();
  if (currentMillisTOF - previousMillisTOF >= intervalTOF) 
  {
    previousMillisTOF = millis() ;
    VL53L0X_RangingMeasurementData_t measure;  //TOF Sensor measurement
    lox.rangingTest(&measure, false); // pass in 'true' to get debug data printout!
    distance = measure.RangeMilliMeter;  //write new distence value to 'distance'
    DEBUG_print(distance);
    DEBUG_println("mm");
    #if DISPLAY !=0
        displayDistance(distance);
    #endif
  }  
}


void looppid() 
{
  //Only do Wifi stuff, if Wifi is connected
  if (WiFi.status() == WL_CONNECTED && Offlinemodus == 0) 
  { 
    //MQTT
    if (MQTT == 1) 
    {
      checkMQTT();
      if (mqtt.connected() == 1)
      {
        mqtt.loop();
      }
    }
    ArduinoOTA.handle();  // For OTA
    // Disable interrupt it OTA is starting, otherwise it will not work
    ArduinoOTA.onStart([]() 
    {
      disableTimer1();
      digitalWrite(pinRelayHeater, LOW); //Stop heating
    });
    ArduinoOTA.onError([](ota_error_t error) 
    {
      enableTimer1();
    });
    // Enable interrupts if OTA is finished
    ArduinoOTA.onEnd([]() 
    {
      enableTimer1();
    });

    if (Blynk.connected()) 
    {  // If connected run as normal
      Blynk.run();
      blynkReCnctCount = 0; //reset blynk reconnects if connected
    } else  
    {
      checkBlynk();
    }
    wifiReconnects = 0;   //reset wifi reconnects if connected
  } else 
  {
    checkWifi();
  }
  if (TOF != 0) 
  {
        unsigned long currentMillisTOF = millis();
      if (currentMillisTOF - previousMillisTOF >= intervalTOF) 
      {
        previousMillisTOF = millis() ;
        VL53L0X_RangingMeasurementData_t measure;  //TOF Sensor measurement
        lox.rangingTest(&measure, false); // pass in 'true' to get debug data printout!
        distance = measure.RangeMilliMeter;  //write new distence value to 'distance'
        if (distance <= 1000)
        {
          percentage = (100.00 / (water_empty - water_full)) * (water_empty - distance); //calculate percentage of waterlevel
          DEBUG_println(percentage);
        }
      }
  }
  // voids
  refreshTemp();   //read new temperature values
  testEmergencyStop();  // test if Temp is to high
  #if (BREWMODE == 2 || ONLYPIDSCALE == 1 )
    checkWeight() ; // Check Weight Scale in the loop
  #endif
    #if (PRESSURESENSOR == 1)
    checkPressure();
    #endif
  brew();   //start brewing if button pressed
  checkSteamON(); // check for steam
  setEmergencyStopTemp();
  sendToBlynk();
  machinestatevoid() ; // calc machinestate
  if (ETRIGGER == 1) // E-Trigger active then void Etrigger() 
  { 
    ETriggervoid();
  }  
  #if (ONLYPIDSCALE == 1) // only by shottimer 2, scale
      shottimerscale() ;
  #endif


  //check if PID should run or not. If not, set to manuel and force output to zero
  // OFFLINE
  //voids Display & BD
  #if DISPLAY != 0
      unsigned long currentMillisDisplay = millis();
      if (currentMillisDisplay - previousMillisDisplay >= 100) 
      {
        displayShottimer() ;
      }
      if (currentMillisDisplay - previousMillisDisplay >= intervalDisplay)
      {
        previousMillisDisplay = currentMillisDisplay;
        #if DISPLAYTEMPLATE < 20 // not in vertikal template
          Displaymachinestate() ;
        #endif
        printScreen();  // refresh display
      }
  #endif
  if (machinestate == kPidOffline || machinestate == kSensorError || machinestate == kEmergencyStop) // Offline see machinestate.h
  {
    if (pidMode == 1)
    { 
      // Force PID shutdown
      pidMode = 0;
      bPID.SetMode(pidMode);
      Output = 0 ;
      digitalWrite(pinRelayHeater, LOW); //Stop heating
    }
  } 
  else // no sensorerror, no pid off or no Emergency Stop
  {
    if (pidMode == 0)
    {
    pidMode = 1;
    bPID.SetMode(pidMode);
    }
  }

  //Set PID if first start of machine detected, and no SteamON
  if (machinestate == kInit || machinestate == kColdStart || machinestate == kSetPointNegative) // Cold Start states 
  {
    if (startTn != 0) {
      startKi = startKp / startTn;
    } else {
      startKi = 0 ;
    }
    if (lastmachinestatepid != machinestate)
    {
      debugStream.writeI("new PID-Values: P=%.1f  I=%.1f  D=%.1f",startKp,startKi,0);
      lastmachinestatepid = machinestate;
    }
    bPID.SetTunings(startKp, startKi, 0, P_ON_M);
  // normal PID
  } 
  if (machinestate == kPidNormal ) 
  {    //Prevent overwriting of brewdetection values
    // calc ki, kd
    if (aggTn != 0) {
      aggKi = aggKp / aggTn ;
    } else {
      aggKi = 0 ;
    }
    aggKd = aggTv * aggKp ;
    if (lastmachinestatepid != machinestate)
    {
      debugStream.writeI("new PID-Values: P=%.1f  I=%.1f  D=%.1f",aggKp,aggKi,aggKd);
      lastmachinestatepid = machinestate;
    }
    bPID.SetTunings(aggKp, aggKi, aggKd, PonE);
    kaltstart = false;
  }
  // BD PID
  if (machinestate >= 30 && machinestate <= 35)  
  {
    // calc ki, kd
    if (aggbTn != 0) {
      aggbKi = aggbKp / aggbTn ;
    } else {
      aggbKi = 0 ;
    }
    aggbKd = aggbTv * aggbKp ;
    if (lastmachinestatepid != machinestate)
    {
      debugStream.writeI("new PID-Values: P=%.1f  I=%.1f  D=%.1f",aggbKp,aggbKi,aggbKd);
      lastmachinestatepid = machinestate;
    }
    bPID.SetTunings(aggbKp, aggbKi, aggbKd, PonE) ;
  }
  // Steam on
  if (machinestate == kSteam) // STEAM
  {
    // if (aggTn != 0) {
    //   aggKi = aggKp / aggTn ;
    // } else {
    //   aggKi = 0 ;
    // }
    // aggKi = 0 ;
    // aggKd = aggTv * aggKp ;
    if (lastmachinestatepid != machinestate)
    {
      debugStream.writeI("new PID-Values: P=%.1f  I=%.1f  D=%.1f",150,0,0);
      lastmachinestatepid = machinestate;
    }
    bPID.SetTunings(150, 0, 0, PonE);
  }

  if (machinestate == kCoolDown) // chill-mode after steam
  {
    switch (machine) {
      
      case QuickMill:
        aggbKp = 150;
        aggbKi = 0;
        aggbKd = 0;
      break;
      
      default:
        // calc ki, kd
        if (aggbTn != 0) {
          aggbKi = aggbKp / aggbTn;
        } else {
          aggbKi = 0;
        }
        aggbKd = aggbTv * aggbKp;
    }

    if (lastmachinestatepid != machinestate)
    {
      debugStream.writeI("new PID-Values: P=%.1f  I=%.1f  D=%.1f",aggbKp,aggbKi,aggbKd);
      lastmachinestatepid = machinestate;
    }
    bPID.SetTunings(aggbKp, aggbKi, aggbKd, PonE) ;
  }  
  //sensor error OR Emergency Stop
}


/**************************************************************************//**
 * \brief Reads all system parameter values from non-volatile storage.
 * 
 * \return  0 - succeed
 *         <0 - failed
 ******************************************************************************/
int readSysParamsFromStorage(void) 
{
  int addr;
  double dummy;

  // check if any data are programmed...
  // An erased (or never programmed) Flash memory is filled with 0xFF.
  for (addr=0; addr<10; addr++)                                                 // check 1st 10 bytes...
  {
    if (EEPROM.read(addr) != 0xFF)                                              // programmed byte?
      break;                                                                    // yes -> abort loop
  }
  if (addr >= 10)                                                               // all bytes "empty"?
  {                                                                             // yes...
    debugStream.writeI("%s(): no data found", __FUNCTION__);
    return -1;
  }
  
  // check first value, if there is a valid number...
  EEPROM.get(0, dummy);
  if (isnan(dummy))                                                             // invalid floating point number?
  {                                                                             // yes...
    debugStream.writeI("%s(): no NV data found (addr 0=%f)", __FUNCTION__, dummy);
    return -2;
  }
  debugStream.writeI("%s(): data found", __FUNCTION__);

  // read stored system parameter values...
  EEPROM.get(0, aggKp);
  EEPROM.get(10, aggTn);
  EEPROM.get(20, aggTv);
  EEPROM.get(30, BrewSetPoint);
  EEPROM.get(40, brewtime);
  EEPROM.get(50, preinfusion);
  EEPROM.get(60, preinfusionpause);
  EEPROM.get(90, aggbKp);
  EEPROM.get(100, aggbTn);
  EEPROM.get(110, aggbTv);
  EEPROM.get(120, brewtimersoftware);
  EEPROM.get(130, brewboarder);

  // EEPROM.commit() not necessary after read
  return 0;
}



/**************************************************************************//**
 * \brief Writes all current system parameter values to non-volatile storage.
 * 
 * \return  0 - succeed
 *         <0 - failed
 ******************************************************************************/
int writeSysParamsToStorage(void) 
{
  int returnCode;
  bool isTimerEnabled;
  
  // write current system parameter values...
  EEPROM.put(0, aggKp);
  EEPROM.put(10, aggTn);
  EEPROM.put(20, aggTv);  
  EEPROM.put(30, BrewSetPoint);
  EEPROM.put(40, brewtime);
  EEPROM.put(50, preinfusion);
  EEPROM.put(60, preinfusionpause);
  EEPROM.put(90, aggbKp);
  EEPROM.put(100, aggbTn);
  EEPROM.put(110, aggbTv);
  EEPROM.put(120, brewtimersoftware);
  EEPROM.put(130, brewboarder);

  // While Flash memory erase/write operations no other code must be executed from Flash!
  // disable any ISRs...
  isTimerEnabled = isTimer1Enabled();
  disableTimer1();

  // really write data to storage...
  returnCode = EEPROM.commit()? 0: -1;

  // recover any ISRs...
  if (isTimerEnabled)                                                           // was timer enabled before?
    enableTimer1();                                                             // yes -> re-enable timer
    
  return returnCode;
<<<<<<< HEAD
}


/**************************************************************************//**
 * \brief Returns the firmware version.
 * 
 * \return firmware version string
 ******************************************************************************/
const char *getMachineName(enum MACHINE id)
{
  if (id >= sizeof(machineName)/sizeof(machineName[0]))                         // invalid machine ID?
    return (const char*)F("?");                                                 // yes ->
  
  return machineName[id];
}


/**************************************************************************//**
 * \brief Returns the firmware version.
 * 
 * \return firmware version string
 ******************************************************************************/
const char *getFwVersion(void)
{
  return sysVersion;
}
=======
}
>>>>>>> 0c39b968
<|MERGE_RESOLUTION|>--- conflicted
+++ resolved
@@ -2294,8 +2294,8 @@
     enableTimer1();                                                             // yes -> re-enable timer
     
   return returnCode;
-<<<<<<< HEAD
-}
+}
+
 
 
 /**************************************************************************//**
@@ -2321,6 +2321,3 @@
 {
   return sysVersion;
 }
-=======
-}
->>>>>>> 0c39b968
