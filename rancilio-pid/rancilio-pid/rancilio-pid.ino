/********************************************************
   Version 2.9.2 (29.04.2021)  
******************************************************/

/********************************************************
  INCLUDES
******************************************************/
#include <ArduinoOTA.h>
#include <EEPROM.h>
#include "userConfig.h" // needs to be configured by the user
#include <U8g2lib.h>
#include "PID_v1.h" //for PID calculation
#include "languages.h" // for language translation
#include <DallasTemperature.h>    //Library for dallas temp sensor
#if defined(ESP8266) 
  #include <BlynkSimpleEsp8266.h>
#endif
#if defined(ESP32) 
  #include <BlynkSimpleEsp32.h>
  #include <os.h> 
  hw_timer_t * timer = NULL;
#endif
#include "icon.h"   //user icons for display
#include <ZACwire.h> //NEW TSIC LIB
#include <PubSubClient.h>
#include "TSIC.h"       //Library for TSIC temp sensor
#include <Adafruit_VL53L0X.h> //for TOF 

#if (BREWMODE == 2 || ONLYPIDSCALE == 1)
#include <HX711_ADC.h>
#endif

/********************************************************
  DEFINES
******************************************************/
MACHINE machine = (enum MACHINE) MACHINEID;

#define DEBUGMODE   // Debug mode is active if #define DEBUGMODE is set

//#define BLYNK_PRINT Serial    // In detail debugging for blynk
//#define BLYNK_DEBUG

#ifndef DEBUGMODE
#define DEBUG_println(a)
#define DEBUG_print(a)
#define DEBUGSTART(a)
#else
#define DEBUG_println(a) Serial.println(a);
#define DEBUG_print(a) Serial.print(a);
#define DEBUGSTART(a) Serial.begin(a);
#endif
#define HIGH_ACCURACY

#include "DebugStreamManager.h"
DebugStreamManager debugStream;

#include "PeriodicTrigger.h" // Trigger, der alle x Millisekunden auf true schaltet
PeriodicTrigger writeDebugTrigger(5000); // trigger alle 5000 ms
PeriodicTrigger logbrew(500);


/********************************************************
  definitions below must be changed in the userConfig.h file
******************************************************/
int Offlinemodus = OFFLINEMODUS;
const int OnlyPID = ONLYPID;
const int TempSensor = TEMPSENSOR;
const int Brewdetection = BREWDETECTION;
const int fallback = FALLBACK;
const int triggerType = TRIGGERTYPE;
const int VoltageSensorType = VOLTAGESENSORTYPE;
const boolean ota = OTA;
const int grafana = GRAFANA;
const unsigned long wifiConnectionDelay = WIFICINNECTIONDELAY;
const unsigned int maxWifiReconnects = MAXWIFIRECONNECTS;
//int machineLogo = MACHINELOGO;
const unsigned long brewswitchDelay = BREWSWITCHDELAY;
int BrewMode = BREWMODE ;
int machinestate = 0;
int lastmachinestate = 0;


//Display
uint8_t oled_i2c = OLED_I2C;

//TOF
Adafruit_VL53L0X lox = Adafruit_VL53L0X();
int calibration_mode = CALIBRATION_MODE;
uint8_t tof_i2c = TOF_I2C;
int water_full = WATER_FULL;
int water_empty = WATER_EMPTY;
unsigned long previousMillisTOF;  // initialisation at the end of init()
const unsigned long intervalTOF = 5000 ; //ms
double distance;
double percentage;

// Wifi
const char* hostname = HOSTNAME;
const char* auth = AUTH;
const char* ssid = D_SSID;
const char* pass = PASS;
unsigned long lastWifiConnectionAttempt = millis();
unsigned int wifiReconnects = 0; //actual number of reconnects

// OTA
const char* OTAhost = OTAHOST;
const char* OTApass = OTAPASS;

//Blynk
const char* blynkaddress  = BLYNKADDRESS;
const int blynkport = BLYNKPORT;
unsigned int blynkReCnctFlag;  // Blynk Reconnection Flag
unsigned int blynkReCnctCount = 0;  // Blynk Reconnection counter
unsigned long lastBlynkConnectionAttempt = millis();

//backflush values
const unsigned long fillTime = FILLTIME;
const unsigned long flushTime = FLUSHTIME;
int maxflushCycles = MAXFLUSHCYCLES;

//MQTT
WiFiClient net;
PubSubClient mqtt(net);
const char* mqtt_server_ip = MQTT_SERVER_IP;
const int mqtt_server_port = MQTT_SERVER_PORT;
const char* mqtt_username = MQTT_USERNAME;
const char* mqtt_password = MQTT_PASSWORD;
const char* mqtt_topic_prefix = MQTT_TOPIC_PREFIX;
char topic_will[256];
char topic_set[256];
unsigned long lastMQTTConnectionAttempt = millis();
unsigned int MQTTReCnctFlag;  // Blynk Reconnection Flag
unsigned int MQTTReCnctCount = 0;  // Blynk Reconnection counter

//Voltage Sensor
unsigned long previousMillisVoltagesensorreading = millis();
const unsigned long intervalVoltagesensor= 200 ;
int VoltageSensorON, VoltageSensorOFF;

// QuickMill thermoblock steam-mode (only for BREWDETECTION = 3)
const int maxBrewDurationForSteamModeQM_ON =  200; // if brewtime is shorter steam-mode starts
const int minPVSOffTimedForSteamModeQM_OFF = 1500; // if PVS-off-time is longer steam-mode ends
unsigned long timePVStoON = 0;                     // time pinvoltagesensor switched to ON
unsigned long lastTimePVSwasON = 0;                // last time pinvoltagesensor was ON
bool steamQM_active = false;                       // steam-mode is active
bool brewSteamDetectedQM = false;                  // brew/steam detected, not sure yet what it is
bool coolingFlushDetectedQM = false;

//Pressure sensor
#if (PRESSURESENSOR == 1) // Pressure sensor connected
int offset = OFFSET;
int fullScale = FULLSCALE;
int maxPressure = MAXPRESSURE;
float inputPressure = 0;
const unsigned long intervalPressure = 200;
unsigned long previousMillisPressure;  // initialisation at the end of init()
#endif


/********************************************************
   declarations
******************************************************/
int pidON = 1 ;                 // 1 = control loop in closed loop
int relayON, relayOFF;          // used for relay trigger type. Do not change!
boolean kaltstart = true;       // true = Rancilio started for first time
boolean emergencyStop = false;  // Notstop bei zu hoher Temperatur
double EmergencyStopTemp = 120; // Temp EmergencyStopTemp
const char* sysVersion PROGMEM  = "Version 2.9.2 MASTER";   //System version
int inX = 0, inY = 0, inOld = 0, inSum = 0; //used for filter()
int bars = 0; //used for getSignalStrength()
boolean brewDetected = 0;
boolean setupDone = false;
int backflushON = 0;            // 1 = activate backflush
int flushCycles = 0;            // number of active flush cycles
int backflushState = 10;        // counter for state machine

/********************************************************
   moving average - brewdetection
*****************************************************/
const int numReadings = 15;             // number of values per Array
double readingstemp[numReadings];        // the readings from Temp
unsigned long readingstime[numReadings];        // the readings from time
double readingchangerate[numReadings];

int readIndex = 1;              // the index of the current reading
double total = 0;               // total sum of readingchangerate[]
double heatrateaverage = 0;     // the average over the numReadings
double changerate = 0;          // local change rate of temprature
double heatrateaveragemin = 0 ;
unsigned long  timeBrewdetection = 0 ;
int timerBrewdetection = 0 ;    // flag is set if brew was detected
int firstreading = 1 ;          // Ini of the field, also used for sensor check

/********************************************************
   PID - values for offline brewdetection
*****************************************************/
double aggbKp = AGGBKP;
double aggbTn = AGGBTN;
double aggbTv = AGGBTV;
#if aggbTn == 0
double aggbKi = 0;
#else
double aggbKi = aggbKp / aggbTn;
#endif
double aggbKd = aggbTv * aggbKp ;
double brewtimersoftware = 45;    // 20-5 for detection
double brewboarder = 150 ;        // border for the detection, be carefull: to low: risk of wrong brew detection and rising temperature
const int PonE = PONE;

/********************************************************
   BREW INI 1 = Normale Prefinfusion , 2 = Scale & Shottimer = 2
******************************************************/

  #include "brewscaleini.h"

/********************************************************
   Sensor check
******************************************************/
boolean sensorError = false;
int error = 0;
int maxErrorCounter = 10 ;  //depends on intervaltempmes* , define max seconds for invalid data

/********************************************************
   PID
******************************************************/
unsigned long previousMillistemp;  // initialisation at the end of init()
const unsigned long intervaltempmestsic = 400 ;
const unsigned long intervaltempmesds18b20 = 400  ;
int pidMode = 1; //1 = Automatic, 0 = Manual

const unsigned int windowSize = 1000;
unsigned int isrCounter = 0;  // counter for ISR
unsigned long windowStartTime;
double Input, Output;
double setPointTemp;
double previousInput = 0;

double BrewSetPoint = SETPOINT;
double setPoint = BrewSetPoint;
double SteamSetPoint = STEAMSETPOINT;
int    SteamON = 0;
int    SteamFirstON = 0;
double aggKp = AGGKP;
double aggTn = AGGTN;
double aggTv = AGGTV;
double startKp = STARTKP;
double startTn = STARTTN;
#if startTn == 0
double startKi = 0;
#else
double startKi = startKp / startTn;
#endif

#if aggTn == 0
double aggKi = 0;
#else
double aggKi = aggKp / aggTn;
#endif
double aggKd = aggTv * aggKp ;

PID bPID(&Input, &Output, &setPoint, aggKp, aggKi, aggKd, PonE, DIRECT);    //PID initialisation

/********************************************************
   DALLAS TEMP
******************************************************/
OneWire oneWire(ONE_WIRE_BUS);         // Setup a oneWire instance to communicate with any OneWire devices (not just Maxim/Dallas temperature ICs)
DallasTemperature sensors(&oneWire);   // Pass our oneWire reference to Dallas Temperature.
DeviceAddress sensorDeviceAddress;     // arrays to hold device address

/********************************************************
   Temp Sensors TSIC 306
******************************************************/
uint16_t temperature = 0;     // internal variable used to read temeprature
float Temperatur_C = 0;       // internal variable that holds the converted temperature in °C

#if (ONE_WIRE_BUS == 16 && TEMPSENSOR  == 2 && defined(ESP8266)) 
TSIC Sensor1(ONE_WIRE_BUS);   // only Signalpin, VCCpin unused by default
#else 
ZACwire<ONE_WIRE_BUS> Sensor2(306);    // set pin "2" to receive signal from the TSic "306"
#endif
/********************************************************
   BLYNK
******************************************************/
//Update Intervall zur App
unsigned long previousMillisBlynk;  // initialisation at the end of init()
const unsigned long intervalBlynk = 1000;
int blynksendcounter = 1;


/********************************************************
  Get Wifi signal strength and set bars for display
*****************************************************/
void getSignalStrength() {
  if (Offlinemodus == 1) return;

  long rssi;
  if (WiFi.status() == WL_CONNECTED) {
    rssi = WiFi.RSSI();
  } else {
    rssi = -100;
  }

  if (rssi >= -50) {
    bars = 4;
  } else if (rssi < -50 & rssi >= -65) {
    bars = 3;
  } else if (rssi < -65 & rssi >= -75) {
    bars = 2;
  } else if (rssi < -75 & rssi >= -80) {
    bars = 1;
  } else {
    bars = 0;
  }
}


/********************************************************
   DISPLAY Define & template
******************************************************/
//DISPLAY constructor, change if needed
#if  DISPLAY == 1
    U8G2_SH1106_128X64_NONAME_F_HW_I2C u8g2(U8G2_R0);   //e.g. 1.3"
#endif
#if DISPLAY == 2
    U8G2_SSD1306_128X64_NONAME_F_HW_I2C u8g2(U8G2_R0);    //e.g. 0.96"
#endif
//Update für Display
unsigned long previousMillisDisplay;  // initialisation at the end of init()
const unsigned long intervalDisplay = 500;

//Standard Display or vertikal?
#if (DISPLAY == 1 || DISPLAY == 2) // Display is used 
  #if (DISPLAYTEMPLATE < 20) // normal templates
    #include "display.h"  
  #endif  
  #if (DISPLAYTEMPLATE >= 20) // vertical templates 
    #include "Displayrotateupright.h"  
  #endif  
  #if (DISPLAYTEMPLATE == 1)
      #include "Displaytemplatestandard.h"
  #endif    
  #if (DISPLAYTEMPLATE == 2)
      #include "Displaytemplateminimal.h"
  #endif    
  #if (DISPLAYTEMPLATE == 3)
      #include "Displaytemplatetemponly.h"
  #endif   
  #if (DISPLAYTEMPLATE == 4)
      #include "Displaytemplatescale.h"
  #endif   
  #if (DISPLAYTEMPLATE == 20)
      #include "Displaytemplateupright.h"
  #endif   
#endif



/********************************************************
   BLYNK define pins and read values
******************************************************/
BLYNK_CONNECTED() {
  if (Offlinemodus == 0) {
    Blynk.syncAll();
    //rtc.begin();
  }
}

BLYNK_WRITE(V4) {
  aggKp = param.asDouble();
}

BLYNK_WRITE(V5) {
  aggTn = param.asDouble();
}
BLYNK_WRITE(V6) {
  aggTv =  param.asDouble();
}

BLYNK_WRITE(V7) {
  if (machinestate == 10) //antiwindup by coldstart 
  {
    bPID.SetOutputLimits(0.0, 1.0);  // Forces minimum up to 0.0
    bPID.SetOutputLimits(-1.0, 0.0);  // Forces maximum down to 0.0
    bPID.Compute() ;
    bPID.SetOutputLimits(0, windowSize); // reset window
  }
  BrewSetPoint = param.asDouble();
  mqtt_publish("BrewSetPoint", number2string(BrewSetPoint));
}

BLYNK_WRITE(V8) {
  brewtime = param.asDouble() * 1000;
  mqtt_publish("brewtime", number2string(brewtime/1000));
}

BLYNK_WRITE(V9) {
  preinfusion = param.asDouble() * 1000;
  mqtt_publish("preinfusion", number2string(preinfusion/1000));
}

BLYNK_WRITE(V10) {
  preinfusionpause = param.asDouble() * 1000;
  mqtt_publish("preinfusionpause", number2string(preinfusionpause/1000));
}
BLYNK_WRITE(V13)
{
  pidON = param.asInt();
  mqtt_publish("pidON", number2string(pidON));
}
BLYNK_WRITE(V15) 
{
  SteamON = param.asInt();
  if (SteamON == 1) 
  {
  SteamFirstON = 1;  
  }
  if (SteamON == 0) 
  {
  SteamFirstON = 0;  
  }
  mqtt_publish("SteamON", number2string(SteamON));
}
BLYNK_WRITE(V16) {
  SteamSetPoint = param.asDouble();
  mqtt_publish("SteamSetPoint", number2string(SteamSetPoint));
}
#if (BREWMODE == 2)
BLYNK_WRITE(V18)
{
  weightSetpoint = param.asFloat();
}
#endif
BLYNK_WRITE(V25)
{
  calibration_mode = param.asInt();//
}
BLYNK_WRITE(V26)
{
  water_empty = param.asInt();//
}
BLYNK_WRITE(V27)
{
  water_full = param.asInt();//
}

BLYNK_WRITE(V30)
{
  aggbKp = param.asDouble();//
}

BLYNK_WRITE(V31) {
  aggbTn = param.asDouble();
}
BLYNK_WRITE(V32) {
  aggbTv =  param.asDouble();
}
BLYNK_WRITE(V33) {
  brewtimersoftware =  param.asDouble();
}
BLYNK_WRITE(V34) {
  brewboarder =  param.asDouble();
}
BLYNK_WRITE(V40) {
  backflushON =  param.asInt();
}

#if (COLDSTART_PID == 2)  // 2=?Blynk values, else default starttemp from config
  BLYNK_WRITE(V11) 
    {
    startKp = param.asDouble();
    }
  BLYNK_WRITE(V14)
    {
      startTn = param.asDouble();
    }
 #endif


#if (PRESSURESENSOR == 1) // Pressure sensor connected

/********************************************************
  Pressure sensor
  Verify before installation: meassured analog input value (should be 3,300 V for 3,3 V supply) and respective ADC value (3,30 V = 1023)
*****************************************************/
void checkPressure() {
  float inputPressureFilter = 0;
  unsigned long currentMillisPressure = millis();
  if (currentMillisPressure - previousMillisPressure >= intervalPressure)
  {
    previousMillisPressure = currentMillisPressure;
    
    inputPressure = ((analogRead(PINPRESSURESENSOR) - offset) * maxPressure * 0.0689476) / (fullScale - offset);    // pressure conversion and unit conversion [psi] -> [bar]
    inputPressureFilter = filter(inputPressure);
    DEBUG_print("pressure raw: ");
    DEBUG_println(inputPressure);
    DEBUG_print("pressure filtered: ");
    DEBUG_print(inputPressureFilter);
  }  
}

#endif

 
/********************************************************
  Trigger for Rancilio E Machine
******************************************************/
unsigned long previousMillisETrigger ;  // initialisation at the end of init()
const unsigned long intervalETrigger = ETRIGGERTIME ; // in Seconds
int relayETriggerON, relayETriggerOFF;    
/********************************************************
  Emergency stop inf temp is to high
*****************************************************/
void testEmergencyStop() {
  if (Input > EmergencyStopTemp && emergencyStop == false) {
    emergencyStop = true;
  } else if (Input < 100 && emergencyStop == true) {
    emergencyStop = false;
  }
}

/********************************************************
  Moving average - brewdetection (SW)
*****************************************************/
void movAvg() {
  if (firstreading == 1) {
    for (int thisReading = 0; thisReading < numReadings; thisReading++) {
      readingstemp[thisReading] = Input;
      readingstime[thisReading] = 0;
      readingchangerate[thisReading] = 0;
    }
    firstreading = 0 ;
  }

  readingstime[readIndex] = millis() ;
  readingstemp[readIndex] = Input ;

  if (readIndex == numReadings - 1) {
    changerate = (readingstemp[numReadings - 1] - readingstemp[0]) / (readingstime[numReadings - 1] - readingstime[0]) * 10000;
  } else {
    changerate = (readingstemp[readIndex] - readingstemp[readIndex + 1]) / (readingstime[readIndex] - readingstime[readIndex + 1]) * 10000;
  }

  readingchangerate[readIndex] = changerate ;
  total = 0 ;
  for (int i = 0; i < numReadings; i++)
  {
    total += readingchangerate[i];
  }

  heatrateaverage = total / numReadings * 100 ;
  if (heatrateaveragemin > heatrateaverage) {
    heatrateaveragemin = heatrateaverage ;
  }

  if (readIndex >= numReadings - 1) {
    // ...wrap around to the beginning:
    readIndex = 0;
  } else {
    readIndex++;
  }
}


/********************************************************
  check sensor value.
  If < 0 or difference between old and new >25, then increase error.
  If error is equal to maxErrorCounter, then set sensorError
*****************************************************/
boolean checkSensor(float tempInput) {
  boolean sensorOK = false;
  boolean badCondition = ( tempInput < 0 || tempInput > 150 || fabs(tempInput - previousInput) > 5);
  if ( badCondition && !sensorError) {
    error++;
    sensorOK = false;
    debugStream.writeW("*** WARNING: temperature sensor reading: consec_errors = %i, temp_current = %.1f",error,tempInput);
  } else if (badCondition == false && sensorOK == false) {
    error = 0;
    sensorOK = true;
  }
  if (error >= maxErrorCounter && !sensorError) {
    sensorError = true ;
    debugStream.writeE("*** ERROR: temperature sensor malfunction: temp_current = %.1f",tempInput);
  } else if (error == 0 && sensorError) {
    sensorError = false ;
  }
  return sensorOK;
}

/********************************************************
  Refresh temperature.
  Each time checkSensor() is called to verify the value.
  If the value is not valid, new data is not stored.
*****************************************************/
void refreshTemp() {
  unsigned long currentMillistemp = millis();
  previousInput = Input ;
  if (TempSensor == 1)
  {
    if (currentMillistemp - previousMillistemp >= intervaltempmesds18b20)
    {
      previousMillistemp = currentMillistemp;
      sensors.requestTemperatures();
      if (!checkSensor(sensors.getTempCByIndex(0)) && firstreading == 0) return;  //if sensor data is not valid, abort function; Sensor must be read at least one time at system startup
      Input = sensors.getTempCByIndex(0);
      if (Brewdetection != 0) {
        movAvg();
      } else if (firstreading != 0) {
        firstreading = 0;
      }
    }
  }
  if (TempSensor == 2)
  {
    if (currentMillistemp - previousMillistemp >= intervaltempmestsic)
    {
      previousMillistemp = currentMillistemp;
      /*  variable "temperature" must be set to zero, before reading new data
            getTemperature only updates if data is valid, otherwise "temperature" will still hold old values
      */
      temperature = 0;
       #if (ONE_WIRE_BUS == 16 && defined(ESP8266))
         Sensor1.getTemperature(&temperature);
         Temperatur_C = Sensor1.calc_Celsius(&temperature);
         #endif
       #if ((ONE_WIRE_BUS != 16 && defined(ESP8266)) || defined(ESP32))
        Temperatur_C = Sensor2.getTemp();
        DEBUG_print(Temperatur_C);
       #endif
      //Temperatur_C = 70;
      if (!checkSensor(Temperatur_C) && firstreading == 0) return;  //if sensor data is not valid, abort function; Sensor must be read at least one time at system startup
      Input = Temperatur_C;
      if (Brewdetection != 0) {
        movAvg();
      } else if (firstreading != 0) {
        firstreading = 0;
      }
    }
  }
}

/*******************************************************
      BREWVOID.H & SCALEVOID
*****************************************************/

#include "brewvoid.h"
#include "scalevoid.h"

/*******************************************************
  Switch to offline modeif maxWifiReconnects were exceeded
  during boot
*****************************************************/
void initOfflineMode() 
{
  #if DISPLAY != 0
    displayMessage("", "", "", "", "Begin Fallback,", "No Wifi");
  #endif
  debugStream.writeI("Start offline mode with eeprom values, no wifi:(");
  Offlinemodus = 1 ;

  EEPROM.begin(1024);  // open eeprom
  double dummy; // check if eeprom values are numeric (only check first value in eeprom)
  EEPROM.get(0, dummy);
  debugStream.writeI("check eeprom 0x00 in dummy: %f",dummy);
  if (!isnan(dummy)) {
    EEPROM.get(0, aggKp);
    EEPROM.get(10, aggTn);
    EEPROM.get(20, aggTv);
    EEPROM.get(30, BrewSetPoint);
    EEPROM.get(40, brewtime);
    EEPROM.get(50, preinfusion);
    EEPROM.get(60, preinfusionpause);
    EEPROM.get(90, aggbKp);
    EEPROM.get(100, aggbTn);
    EEPROM.get(110, aggbTv);
    EEPROM.get(120, brewtimersoftware);
    EEPROM.get(130, brewboarder);
  } else {
    #if DISPLAY != 0
      displayMessage("", "", "", "", "No eeprom,", "Values");
     #endif
    debugStream.writeI("No working eeprom value, I am sorry, but use default offline value  :)");
    delay(1000);
  }
  // eeeprom schließen
  EEPROM.commit();
}

/*******************************************************
   Check if Wifi is connected, if not reconnect
   abort function if offline, or brew is running
*****************************************************/
void checkWifi() {
  if (Offlinemodus == 1 || brewcounter > 11) return;
  do {
    if ((millis() - lastWifiConnectionAttempt >= wifiConnectionDelay) && (wifiReconnects <= maxWifiReconnects)) {
      int statusTemp = WiFi.status();
      if (statusTemp != WL_CONNECTED) {   // check WiFi connection status
        lastWifiConnectionAttempt = millis();
        wifiReconnects++;
        debugStream.writeI("Attempting WIFI reconnection: %i",wifiReconnects);
        if (!setupDone) {
           #if DISPLAY != 0
            displayMessage("", "", "", "", langstring_wifirecon, String(wifiReconnects));
          #endif
        }
        WiFi.disconnect();
        WiFi.begin(ssid, pass);   // attempt to connect to Wifi network
        int count = 1;
        while (WiFi.status() != WL_CONNECTED && count <= 20) {
          delay(100);   //give WIFI some time to connect
          count++;      //reconnect counter, maximum waiting time for reconnect = 20*100ms
        }
      }
    }
    yield();  //Prevent WDT trigger
  } while ( !setupDone && wifiReconnects < maxWifiReconnects && WiFi.status() != WL_CONNECTED);   //if kaltstart ist still true when checkWifi() is called, then there was no WIFI connection at boot -> connect or offlinemode

  if (wifiReconnects >= maxWifiReconnects && !setupDone) {   // no wifi connection after boot, initiate offline mode (only directly after boot)
    initOfflineMode();
  }

}

/*******************************************************
   Check if Blynk is connected, if not reconnect
   abort function if offline, or brew is running
   blynk is also using maxWifiReconnects!
*****************************************************/
void checkBlynk() {
  if (Offlinemodus == 1 || brewcounter > 11) return;
  if ((millis() - lastBlynkConnectionAttempt >= wifiConnectionDelay) && (blynkReCnctCount <= maxWifiReconnects)) {
    int statusTemp = Blynk.connected();
    if (statusTemp != 1) {   // check Blynk connection status
      lastBlynkConnectionAttempt = millis();        // Reconnection Timer Function
      blynkReCnctCount++;  // Increment reconnection Counter
      debugStream.writeI("Attempting blynk reconnection: %i",blynkReCnctCount);
      Blynk.connect(3000);  // Try to reconnect to the server; connect() is a blocking function, watch the timeout!
    }
  }
}



/*******************************************************
   Check if MQTT is connected, if not reconnect
   abort function if offline, or brew is running
   MQTT is also using maxWifiReconnects!
*****************************************************/
void checkMQTT(){
  if (Offlinemodus == 1 || brewcounter > 11) return;
  if ((millis() - lastMQTTConnectionAttempt >= wifiConnectionDelay) && (MQTTReCnctCount <= maxWifiReconnects)) {
    int statusTemp = mqtt.connected();
    if (statusTemp != 1) {   // check Blynk connection status
      lastMQTTConnectionAttempt = millis();        // Reconnection Timer Function
      MQTTReCnctCount++;  // Increment reconnection Counter
      debugStream.writeI("Attempting MQTT reconnection: %i",MQTTReCnctCount);
      if (mqtt.connect(hostname, mqtt_username, mqtt_password,topic_will,0,0,"exit") == true);{
        mqtt.subscribe(topic_set);
        debugStream.writeI("Subscribe to MQTT Topics");
      }  // Try to reconnect to the server; connect() is a blocking function, watch the timeout!
    }
  }
}

/*******************************************************
   Convert double, float int and uint to char
   for MQTT Publish
*****************************************************/
char number2string_double[22];
char* number2string(double in) {
  snprintf(number2string_double, sizeof(number2string_double), "%0.2f", in);
  return number2string_double;
}
char number2string_float[22];
char* number2string(float in) {
  snprintf(number2string_float, sizeof(number2string_float), "%0.2f", in);
  return number2string_float;
}
char number2string_int[22];
char* number2string(int in) {
  snprintf(number2string_int, sizeof(number2string_int), "%d", in);
  return number2string_int;
}
char number2string_uint[22];
char* number2string(unsigned int in) {
  snprintf(number2string_uint, sizeof(number2string_uint), "%u", in);
  return number2string_uint;
}

/*******************************************************
   Publish Data to MQTT
*****************************************************/
bool mqtt_publish(char* reading, char* payload) {
  if (MQTT == 1){
    char topic[120];
    snprintf(topic, 120, "%s%s/%s", mqtt_topic_prefix, hostname, reading);
    mqtt.publish(topic,payload,true);
  }
  }

/********************************************************
  send data to Blynk server
*****************************************************/

void sendToBlynk() {
  if (Offlinemodus == 1) return;

  unsigned long currentMillisBlynk = millis();
  unsigned long currentMillistemp = 0;

  if (currentMillisBlynk - previousMillisBlynk >= intervalBlynk) {

    //MQTT
    if (MQTT == 1) {
      checkMQTT();
    }

    previousMillisBlynk = currentMillisBlynk;
    if (Blynk.connected()) {
      if (blynksendcounter == 1) {
        Blynk.virtualWrite(V2, Input);
        mqtt_publish("temperature", number2string(Input));
      }
      if (blynksendcounter == 2) {
        Blynk.virtualWrite(V23, Output);
      }
      if (blynksendcounter == 3) {
        Blynk.virtualWrite(V17, setPoint);
        //MQTT
        mqtt_publish("setPoint", number2string(setPoint));
      }
      if (blynksendcounter == 4) {
        Blynk.virtualWrite(V35, heatrateaverage);
      }
      if (blynksendcounter == 5) {
        Blynk.virtualWrite(V36, heatrateaveragemin);
      }
      if (grafana == 1 && blynksendcounter >= 6) {
        // Blynk.virtualWrite(V60, Input, Output, bPID.GetKp(), bPID.GetKi(), bPID.GetKd(), setPoint );
        Blynk.virtualWrite(V60, Input, Output, bPID.GetKp(), bPID.GetKi(), bPID.GetKd(), setPoint, heatrateaverage);
         if (MQTT == 1)
         {
            mqtt_publish("HeaterPower", number2string(Output));
            mqtt_publish("Kp", number2string(bPID.GetKp()));
            mqtt_publish("Ki", number2string(bPID.GetKi()));
            mqtt_publish("pidON", number2string(pidON));
            mqtt_publish("brewtime", number2string(brewtime/1000));
            mqtt_publish("preinfusionpause", number2string(preinfusionpause/1000));
            mqtt_publish("preinfusion", number2string(preinfusion/1000));
            mqtt_publish("SteamON", number2string(SteamON));
         }
        blynksendcounter = 0;
      } else if (grafana == 0 && blynksendcounter >= 5) {
        blynksendcounter = 0;
      }
      blynksendcounter++;
    }
  }
}

/********************************************************
    Brewdetection
******************************************************/
void brewdetection() 
{
  if (brewboarder == 0) return; //abort brewdetection if deactivated

  // Brew detecion == 1 software solution , == 2 hardware == 3 Voltagesensor 

  if (Brewdetection == 1) 
  {  // Bezugstimmer für SW aktivieren
     if (timerBrewdetection == 1)
    {
     bezugsZeit = millis() - timeBrewdetection ;
     }
    // Bezugstimmer für SW deaktivieren nach ende BD PID
    if (millis() - timeBrewdetection > brewtimersoftware * 1000 && timerBrewdetection == 1 )
    {
      timerBrewdetection = 0 ;    //rearm brewdetection
      if (machinestate != 30)  // Bei Onlypid = 1, bezugsZeit > 0, no reset of bezugsZeit in case of brewing. 
      {
        bezugsZeit = 0 ;
      }
     }
  } else if (Brewdetection == 2) 
  {
    if (millis() - timeBrewdetection > brewtimersoftware * 1000 && timerBrewdetection == 1 ) 
    {
      timerBrewdetection = 0 ;  //rearm brewdetection
    }
  } else if (Brewdetection == 3) 
  {
    // Bezugszeit hochzaehlen    
    if (( digitalRead(PINVOLTAGESENSOR) == VoltageSensorON) && brewDetected == 1)
       {
       bezugsZeit = millis() - startZeit ;
       lastbezugszeit = bezugsZeit ;
       }
    //  OFF: Bezug zurücksetzen
    if 
     ((digitalRead(PINVOLTAGESENSOR) == VoltageSensorOFF) && (brewDetected == 1 || coolingFlushDetectedQM == true) )
      {
        brewDetected = 0;
        timePVStoON = bezugsZeit; // for QuickMill
        bezugsZeit = 0 ; 
        startZeit = 0;
        coolingFlushDetectedQM = false;
        debugStream.writeI("HW Brew - Voltage Sensor - End");
     //   lastbezugszeitMillis = millis(); // Bezugszeit für Delay 
      }
    if (millis() - timeBrewdetection > brewtimersoftware * 1000 && timerBrewdetection == 1) // reset PID Brew
    {
      timerBrewdetection = 0 ;    //rearm brewdetection
    }
  }
  
  // Activate the BD 

  if ( Brewdetection == 1) // SW BD
  {
    if (heatrateaverage <= -brewboarder && timerBrewdetection == 0 && (fabs(Input - BrewSetPoint) < 5)) // BD PID only +/- 4 Grad Celsius, no detection if HW was active
    {
      debugStream.writeI("SW Brew detected") ;
      timeBrewdetection = millis() ;
      timerBrewdetection = 1 ;
    }
  } else if (Brewdetection == 2) // HW BD
  {
    if (brewcounter > 10 && brewDetected == 0 && brewboarder != 0) 
    {
      debugStream.writeI("HW Brew detected") ;
      timeBrewdetection = millis() ;
      timerBrewdetection = 1 ;
      brewDetected = 1;
    }  
  } else if (Brewdetection == 3) // voltage sensor 
  {
    switch (machine) {

      case QuickMill:

      if (!coolingFlushDetectedQM) 
      {
        int pvs = digitalRead(PINVOLTAGESENSOR);
        if (pvs == VoltageSensorON && brewDetected == 0 && brewSteamDetectedQM == 0 && !steamQM_active) 
        {
          timeBrewdetection = millis();
          timePVStoON = millis();
          timerBrewdetection = 1;
          brewDetected = 0;
          lastbezugszeit = 0;
          brewSteamDetectedQM = 1;
          debugStream.writeI("Quick Mill: setting brewSteamDetectedQM = 1");
          logbrew.reset();
        }

        if (brewSteamDetectedQM == 1) 
        {
          if (pvs == VoltageSensorOFF)
          {
            brewSteamDetectedQM = 0;

            if (millis() - timePVStoON < maxBrewDurationForSteamModeQM_ON)
            {
              debugStream.writeI("Quick Mill: steam-mode detected");
              initSteamQM();
            } else {
              debugStream.writeE("*** ERROR: QuickMill: neither brew nor steam");
            }
          } 
          else if (millis() - timePVStoON > maxBrewDurationForSteamModeQM_ON)
          {
            if( Input < BrewSetPoint + 2) {
              debugStream.writeI("Quick Mill: brew-mode detected");
              startZeit = timePVStoON; 
              brewDetected = 1;
              brewSteamDetectedQM = 0;
            } else {
              debugStream.writeI("Quick Mill: cooling-flush detected");
              coolingFlushDetectedQM = true;
              brewSteamDetectedQM = 0;
            }
          }
        }
      }
      break;

      default:
      previousMillisVoltagesensorreading = millis();
      if (digitalRead(PINVOLTAGESENSOR) == VoltageSensorON && brewDetected == 0 ) 
      {
        debugStream.writeI("HW Brew - Voltage Sensor -  Start") ;
        timeBrewdetection = millis() ;
        startZeit = millis() ;
        timerBrewdetection = 1 ;
        brewDetected = 1;
        lastbezugszeit = 0 ;
      }
    }
  }
}

/********************************************************
  after ~28 cycles the input is set to 99,66% if the real input value
  sum of inX and inY multiplier must be 1
  increase inX multiplier to make the filter faster
*****************************************************/
int filter(int input) {
  inX = input * 0.3;
  inY = inOld * 0.7;
  inSum = inX + inY;
  inOld = inSum;

  return inSum;
}


/********************************************************
    Timer 1 - ISR for PID calculation and heat realay output
******************************************************/

 #include "ISR.h"  

/********************************************************
    MQTT Callback Function: set Parameters through MQTT
******************************************************/


void mqtt_callback(char* topic, byte* data, unsigned int length) {
  char topic_str[255];
  os_memcpy(topic_str, topic, sizeof(topic_str));
  topic_str[255] = '\0';
  char data_str[length+1];
  os_memcpy(data_str, data, length);
  data_str[length] = '\0';
  char topic_pattern[255];
  char configVar[120];
  char cmd[64];
  double data_double;
  int data_int;



 // DEBUG_print("mqtt_parse(%s, %s)\n", topic_str, data_str);
  snprintf(topic_pattern, sizeof(topic_pattern), "%s%s/%%[^\\/]/%%[^\\/]", mqtt_topic_prefix, hostname);
  DEBUG_println(topic_pattern);
  if ( (sscanf( topic_str, topic_pattern , &configVar, &cmd) != 2) || (strcmp(cmd, "set") != 0) ) {
  DEBUG_print(topic_str);
    return;
  }
  DEBUG_println(topic_str);
  DEBUG_println(data_str);
  if (strcmp(configVar, "BrewSetPoint") == 0) {
    sscanf(data_str, "%lf", &data_double);
    mqtt_publish("BrewSetPoint", number2string(BrewSetPoint));
    if (Blynk.connected()) { Blynk.virtualWrite(V7, String(data_double));}
    BrewSetPoint = data_double;
    return;
  }
  if (strcmp(configVar, "brewtime") == 0) {
    sscanf(data_str, "%lf", &data_double);
    if (Blynk.connected()) { Blynk.virtualWrite(V8, String(data_double));}
    mqtt_publish("brewtime", number2string(brewtime/1000));
    brewtime = data_double * 1000 ;
    return;
  }
  if (strcmp(configVar, "preinfusion") == 0) {
    sscanf(data_str, "%lf", &data_double);
    if (Blynk.connected()) { Blynk.virtualWrite(V9, String(data_double));}
    mqtt_publish("preinfusion", number2string(preinfusion/1000));
    preinfusion = data_double * 1000;
    return;
  }
  if (strcmp(configVar, "preinfusionpause") == 0) {
    sscanf(data_str, "%lf", &data_double);
    if (Blynk.connected()) { Blynk.virtualWrite(V10, String(data_double));}
    mqtt_publish("preinfusionpause", number2string(preinfusionpause/1000));
    preinfusionpause = data_double * 1000;
    return;
  }
    if (strcmp(configVar, "pidON") == 0) {
    sscanf(data_str, "%lf", &data_double);
    if (Blynk.connected())  { Blynk.virtualWrite(V13,String(data_double));}
    mqtt_publish("pidON", number2string(pidON));
    pidON = data_double ;
    return;
  }

}
/*******************************************************
  Trigger for E-Silvia
*****************************************************/
//unsigned long previousMillisETrigger ;  // initialisation at the end of init()
//const unsigned long intervalETrigger = ETriggerTime ; // in Seconds
void ETriggervoid() 
{
  //Static variable only one time is 0 
  static int ETriggeractive = 0;
  unsigned long currentMillisETrigger = millis();
  if (ETRIGGER == 1) // E Trigger is active from userconfig
  { 
    // 
    if (currentMillisETrigger - previousMillisETrigger >= (1000*intervalETrigger))  //s to ms * 1000
    {  // check 
      ETriggeractive = 1 ;
      previousMillisETrigger = currentMillisETrigger;

      digitalWrite(PINETRIGGER, relayETriggerON);
    }
    // 10 Seconds later
    else if (ETriggeractive == 1 && previousMillisETrigger+(10*1000) < (currentMillisETrigger))
    {
    digitalWrite(PINETRIGGER, relayETriggerOFF);
    ETriggeractive = 0;
    }
  } 
}
  /********************************************************
   SteamON & Quickmill
  ******************************************************/
void checkSteamON() 
{
// check digital GIPO  
  if (digitalRead(STEAMONPIN) == HIGH) 
  {
    SteamON = 1;
  } 
  if (digitalRead(STEAMONPIN) == LOW && SteamFirstON == 0) // if via blynk on, then SteamFirstON == 1, prevent override
  {
    SteamON = 0;
  }
  /*  monitor QuickMill thermoblock steam-mode*/
  if (machine == QuickMill )
  {
    if (steamQM_active == true) 
    {
      if( checkSteamOffQM() == true ) 
      { // if true: steam-mode can be turned off
        SteamON = 0;
        steamQM_active = false;
        lastTimePVSwasON = 0;
      } 
      else
      {
        SteamON = 1;
      }
    }
  }
  if (SteamON == 1) 
  {
    setPoint = SteamSetPoint ;
  }
   if (SteamON == 0) 
  {
    setPoint = BrewSetPoint ;
  }
}

void setEmergencyStopTemp()
{
  if (machinestate == 40 || machinestate == 45) 
  {
    if (EmergencyStopTemp != 145)
    EmergencyStopTemp = 145;  
  }
  else
  {
    if (EmergencyStopTemp != 120)
    EmergencyStopTemp = 120;  
  }
}


void initSteamQM() 
{
  /*
    Initialize monitoring for steam switch off for QuickMill thermoblock
  */
  lastTimePVSwasON = millis(); // time when pinvoltagesensor changes from ON to OFF
  steamQM_active = true;
  timePVStoON = 0;
  SteamON = 1;
}

boolean checkSteamOffQM()
{
  /* 
    Monitor pinvoltagesensor during active steam mode of QuickMill thermoblock.
    Once the pinvolagesenor remains OFF for longer than a pump-pulse time peride 
    the switch is turned off and steam mode finished.
  */
  if( digitalRead(PINVOLTAGESENSOR) == VoltageSensorON ) {
    lastTimePVSwasON = millis();
  }

  if( (millis() - lastTimePVSwasON) > minPVSOffTimedForSteamModeQM_OFF ) {
    lastTimePVSwasON = 0;
    return true;
  }
  
  return false;
}

/********************************************************
   machinestatevoid
******************************************************/


void machinestatevoid() 
{
  /* 
  00 = init
  10 = kaltstart
  19 = Setpoint -1 Celsius
  20 = Setpoint überschritten, idle at setpoint
  30 = Bezug 
  35 = Nachlauf BD
  40 = Dampf
  50 = Backflush
  80 = Emergency Stop
  90 = PID Offline
  100 = Sensorerror
  */
  //DEBUG_println(machinestate);
  switch (machinestate) 
  {
    // init
    case 0: 
      if (Input < (BrewSetPoint-1) && millis() > 30*1000 ) // After 30 sec
       {
        machinestate = 10 ; // kaltstart
      }
      if (Input >= (BrewSetPoint-1) && millis() > 30*1000 ) // After 30 sec
      {
        machinestate = 19 ; // machine is hot, jump to other state
      }
      
      if (emergencyStop)
      {
        machinestate = 80 ; // Emergency Stop
      }
     if (pidON == 0)
      {
        machinestate = 90 ; // offline
      }
     if(sensorError)
      {
        machinestate = 100 ;// sensorerror
      }
    break;

     // kaltstart
    case 10: 
      if (Input >= (BrewSetPoint-1) )
      {
        machinestate = 19 ;
      }
      if (SteamON == 1)
      {
        machinestate = 40 ; // Steam
      }

      if
      (
       (bezugsZeit > 0 && ONLYPID == 1) || // Bezugszeit bei Only PID  
       (ONLYPID == 0 && brewcounter > 10 && brewcounter <= 42) 
      )
      
      {
        machinestate = 30 ; // Brew
      }

      if (SteamON == 1)
      {
        machinestate = 40 ; // switch to  Steam
      }

      if (backflushON || backflushState > 10) 
      {
        machinestate = 50 ; // backflushON
      }

      if (emergencyStop)
      {
        machinestate = 80 ; // Emergency Stop
      }
     if (pidON == 0)
      {
        machinestate = 90 ; // offline
      }
     if(sensorError)
      {
        machinestate = 100 ;// sensorerror
      }
      // Setpoint -1 Celsius
      case 19: 
      if (Input >= (BrewSetPoint))
      {
        machinestate = 20 ;
      }
      if
      (
       (bezugsZeit > 0 && ONLYPID == 1) || // Bezugszeit bei Only PID  
       (ONLYPID == 0 && brewcounter > 10 && brewcounter <= 42) 
      )
      {
        machinestate = 30 ; // Brew
      }
      if (SteamON == 1)
      {
        machinestate = 40 ; // Steam
      }

      if (backflushON || backflushState > 10) 
      {
        machinestate = 50 ; // backflushON
      }

      if (SteamON == 1)
      {
        machinestate = 40 ; // switch to  Steam
      }
      if (emergencyStop)
      {
        machinestate = 80 ; // Emergency Stop
      }
     if (pidON == 0)
      {
        machinestate = 90 ; // offline
      }
     if(sensorError)
      {
        machinestate = 100 ;// sensorerror
      }  
    break;
    // normal PID
    case 20: 
      brewdetection();  //if brew detected, set PID values
      if
      (
       (bezugsZeit > 0 && ONLYPID == 1) || // Bezugszeit bei Only PID  
       (ONLYPID == 0 && brewcounter > 10 && brewcounter <= 42) 
      )
      {
        machinestate = 30 ; // Brew
      }
      if (SteamON == 1)
      {
        machinestate = 40 ; // Steam
      }

      if (backflushON || backflushState > 10) 
      {
        machinestate = 50 ; // backflushON
      }
      if (emergencyStop)
      {
        machinestate = 80 ; // Emergency Stop
      }
     if (pidON == 0)
      {
        machinestate = 90 ; // offline
      }
     if(sensorError)
      {
        machinestate = 100 ;// sensorerror
      }
    break;
     // Brew
    case 30:
      brewdetection();  
      // Ausgabe waehrend des Bezugs von Bruehzeit, Temp und heatrateaverage
      if (logbrew.check())
          debugStream.writeV("(tB,T,hra) --> %5.2f %6.2f %8.2f",(double)(millis() - startZeit)/1000,Input,heatrateaverage);
      if
      (
       (bezugsZeit > 35*1000 && Brewdetection == 1 && ONLYPID == 1  ) ||  // 35 sec later and BD PID active SW Solution
       (bezugsZeit == 0      && Brewdetection == 3 && ONLYPID == 1  ) ||  // Voltagesensor reset bezugsZeit == 0
       ((brewcounter == 10 || brewcounter == 43)   && ONLYPID == 0  ) // After brew
      )
      {
       if ((ONLYPID == 1 && Brewdetection == 3) || ONLYPID == 0 ) // only delay of shotimer for voltagesensor or brewcounter
       {
         machinestate = 31 ;
         lastbezugszeitMillis = millis() ; // for delay
        
       }
       if (ONLYPID == 1 && Brewdetection == 1 && timerBrewdetection == 1) //direct to PID BD
       {
         machinestate = 35 ;
       }
      } 
      if (SteamON == 1)
      {
        machinestate = 40 ; // Steam
      }

      if (emergencyStop)
      {
        machinestate = 80 ; // Emergency Stop
      }
     if (pidON == 0)
      {
        machinestate = 90 ; // offline
      }
     if(sensorError)
      {
        machinestate = 100 ;// sensorerror
      }
    break;
    // Sec after shot finish
    case 31: //lastbezugszeitMillis
    brewdetection();  
      if ( millis()-lastbezugszeitMillis > BREWSWITCHDELAY )
      {
       debugStream.writeI("Bezugsdauer: %4.1f s",lastbezugszeit/1000);
       machinestate = 35 ;
       lastbezugszeit = 0 ;
      }

      if (SteamON == 1)
      {
        machinestate = 40 ; // Steam
      }

     if (backflushON || backflushState > 10) 
      {
        machinestate = 50 ; // backflushON
      }

      if (emergencyStop)
      {
        machinestate = 80 ; // Emergency Stop
      }

     if (pidON == 0)
      {
        machinestate = 90 ; // offline
      }

     if(sensorError)
      {
        machinestate = 100 ;// sensorerror
      }
    break;
    // BD PID
    case 35:
    brewdetection();  
      if (timerBrewdetection == 0)
      {
        machinestate = 20 ; // switch to normal PID
      }
      if
      (
       (bezugsZeit > 0 && ONLYPID == 1  && Brewdetection == 3) || // New Brew inner BD only by Only PID AND Voltage Sensor
       (ONLYPID == 0 && brewcounter > 10 && brewcounter <= 42) 
      )
      {
        machinestate = 30 ; // Brew
      }
      
      if (SteamON == 1)
      {
        machinestate = 40 ; // switch to  Steam
      }

      if (backflushON || backflushState > 10) 
      {
        machinestate = 50 ; // backflushON
      }

      if (emergencyStop)
      {
        machinestate = 80 ; // Emergency Stop
      }
      if (pidON == 0)
      {
        machinestate = 90 ; // offline
      }
     if(sensorError)
      {
        machinestate = 100 ;// sensorerror
      }
    break;
    // Steam
    case 40:
      if (SteamON == 0)
      {
        machinestate = 45 ; //  switch to cool down after steam
      }

       if (emergencyStop)
      {
        machinestate = 80 ; // Emergency Stop
      }

      if (backflushON || backflushState > 10) 
      {
        machinestate = 50 ; // backflushON
      }

      if (pidON == 0)
      {
        machinestate = 90 ; // offline
      }
      if(sensorError)
      {
        machinestate = 100 ;// sensorerror
      }
    break;  

    case 45: // chill-mode after steam
    if (Brewdetection == 2 || Brewdetection == 3) 
      {
        /*
          Bei QuickMill Dampferkennung nur ueber Bezugsschalter moeglich, durch Aufruf von 
          brewdetection() kann neuer Dampfbezug erkannt werden
          */ 
        brewdetection();
      }
      if (Brewdetection == 1 && ONLYPID == 1)
      {
        // Ab lokalen Minumum wieder freigeben für state 20, dann wird bist Solltemp geheizt.
         if (heatrateaverage > 0 && Input < BrewSetPoint + 2) 
         {
            machinestate = 20;
         } 
      }
      if ((Brewdetection == 3 || Brewdetection == 2) && Input < BrewSetPoint + 2) 
      {
        machinestate = 20; //  switch to normal
      }

      if (SteamON == 1)
      {
        machinestate = 40 ; // Steam
      }

      if (backflushON || backflushState > 10) 
      {
        machinestate = 50 ; // backflushON
      }

      if (emergencyStop)
      {
        machinestate = 80 ; // Emergency Stop
      }
      if (pidON == 0)
      {
        machinestate = 90 ; // offline
      }
      if(sensorError)
      {
        machinestate = 100 ;// sensorerror
      }
    break;

    case 50: 
    // Backflush
      if (backflushON == 0)
       {
         machinestate = 20 ; //  switch to normal
       }

      if (emergencyStop)
       {
         machinestate = 80 ; // Emergency Stop
       }
      if (pidON == 0)
       {
         machinestate = 90 ; // offline
       }
      if(sensorError)
       {
         machinestate = 100 ;// sensorerror
       }
    break;
    // emergencyStop 
    case 80: 
      if (!emergencyStop)
      {
        machinestate = 20 ; // normal PID
      }
      if (pidON == 0)
      {
        machinestate = 90 ; // offline
      }
      if(sensorError)
      {
        machinestate = 100 ;
      }
    break;
    // PID offline
    case 90: 
      if (pidON == 1)
      {
        if(kaltstart) 
        {
          machinestate = 10 ; // kaltstart 
        }
        else if(!kaltstart && (Input > (BrewSetPoint-10) )) // Input higher BrewSetPoint-10, normal PID
        {
          machinestate = 20 ; // normal PID
        } 
        else if (Input <= (BrewSetPoint-10) )
        {
          machinestate = 10 ; // Input higher BrewSetPoint-10, kaltstart
          kaltstart = true;
        }
      }

      if(sensorError)
      {
        machinestate = 100 ;
      }
    break;
    // sensor error
    case 100:
    // Nothing
    break;
  } // switch case
  if (machinestate != lastmachinestate) { 
    debugStream.writeI("new machinestate: %i -> %i",lastmachinestate, machinestate);
    lastmachinestate = machinestate;
  }
} // end void

void debugVerboseOutput()
{
  static PeriodicTrigger trigger(10000);
  if(trigger.check()) 
  {
    debugStream.writeV("Tsoll=%5.1f  Tist=%5.1f",BrewSetPoint,Input);
  }
}

void setup() {
  DEBUGSTART(115200);
  debugStream.setup();

  if (MQTT == 1) {
    //MQTT
    snprintf(topic_will, sizeof(topic_will), "%s%s/%s", mqtt_topic_prefix, hostname, "will");
    snprintf(topic_set, sizeof(topic_set), "%s%s/+/%s", mqtt_topic_prefix, hostname, "set");
    mqtt.setServer(mqtt_server_ip, mqtt_server_port);
    mqtt.setCallback(mqtt_callback);
    checkMQTT();
  }

  /********************************************************
    Define trigger type
  ******************************************************/
  if (triggerType)
  {
    relayON = HIGH;
    relayOFF = LOW;
  } else {
    relayON = LOW;
    relayOFF = HIGH;
  }

  if (TRIGGERRELAYTYPE)
  {
    relayETriggerON = HIGH;
    relayETriggerOFF  = LOW;
  } else {
    relayETriggerON  = LOW;
    relayETriggerOFF  = HIGH;
  }
  if (VOLTAGESENSORTYPE)
  {
    VoltageSensorON = HIGH;
    VoltageSensorOFF  = LOW;
  } else {
    VoltageSensorON = LOW;
    VoltageSensorOFF  = HIGH;
  }

  /********************************************************
    Init Pins
  ******************************************************/
  pinMode(pinRelayVentil, OUTPUT);
  pinMode(pinRelayPumpe, OUTPUT);
  pinMode(pinRelayHeater, OUTPUT);
  pinMode(STEAMONPIN, INPUT);
  digitalWrite(pinRelayVentil, relayOFF);
  digitalWrite(pinRelayPumpe, relayOFF);
  digitalWrite(pinRelayHeater, LOW);
  if (ETRIGGER == 1) // IF Etrigger selected 
  { 
    pinMode(PINETRIGGER, OUTPUT);
  }
  if (BREWDETECTION == 3) // IF Voltage sensor selected 
  { 
    pinMode(PINVOLTAGESENSOR, PINMODEVOLTAGESENSOR);
  }
  if (PINBREWSWITCH > 0) // IF PINBREWSWITCH & Steam selected 
  { 
    #if (defined(ESP8266) && PINBREWSWITCH == 16) 
      pinMode(PINBREWSWITCH, INPUT_PULLDOWN_16);
    #endif
    #if (defined(ESP8266) && PINBREWSWITCH == 15) 
      pinMode(PINBREWSWITCH, INPUT);
    #endif
    #if defined(ESP32) 
      pinMode(PINBREWSWITCH, INPUT);//
    #endif
  }
    #if (defined(ESP8266) && STEAMONPIN == 16) 
      pinMode(STEAMONPIN, INPUT_PULLDOWN_16);
    #endif
      #if (defined(ESP8266) && STEAMONPIN == 15) 
    pinMode(STEAMONPIN, INPUT);
    #endif
    #if defined(ESP32) 
      pinMode(STEAMONPIN, INPUT_PULLDOWN);
    #endif
  /********************************************************
    DISPLAY 128x64
  ******************************************************/
  #if DISPLAY != 0
    u8g2.setI2CAddress(oled_i2c * 2);
    u8g2.begin();
    u8g2_prepare();
    displayLogo(sysVersion, "");
    delay(2000);
  #endif
   /********************************************************
    Init Scale by BREWMODE 2 or SHOTTIMER 2
  ******************************************************/
  #if (BREWMODE == 2 || ONLYPIDSCALE == 1)
    initScale() ;
  #endif


  /********************************************************
    VL530L0x TOF sensor
  ******************************************************/
  if (TOF != 0) { 
  lox.begin(tof_i2c); // initialize TOF sensor at I2C address
  lox.setMeasurementTimingBudgetMicroSeconds(2000000);
  }

  /********************************************************
     BLYNK & Fallback offline
  ******************************************************/
  if (Offlinemodus == 0) 
  {
    #if defined(ESP8266)
      WiFi.hostname(hostname);
    #endif
    unsigned long started = millis();
    #if DISPLAY != 0
      displayLogo(langstring_connectwifi1, ssid);
    #endif
    /* Explicitly set the ESP8266 to be a WiFi-client, otherwise, it by default,
      would try to act as both a client and an access-point and could cause
      network-issues with your other WiFi-devices on your WiFi-network. */
    WiFi.mode(WIFI_STA);
    WiFi.persistent(false);   //needed, otherwise exceptions are triggered \o.O/
    WiFi.begin(ssid, pass);
    #if defined(ESP32) // ESP32
     WiFi.setHostname(hostname); // for ESP32port
    #endif
    debugStream.writeI("Connecting to %s ...",ssid);

    // wait up to 20 seconds for connection:
    while ((WiFi.status() != WL_CONNECTED) && (millis() - started < 20000))
    {
      yield();    //Prevent Watchdog trigger
    }

    checkWifi();    //try to reconnect

    if (WiFi.status() == WL_CONNECTED)
    {
      debugStream.writeI("WiFi connected - IP = %i.%i.%i.%i",WiFi.localIP()[0],WiFi.localIP()[1],WiFi.localIP()[2],WiFi.localIP()[3]);
      debugStream.writeI("Wifi works, now try Blynk (timeout 30s)");
      if (fallback == 0) {
        #if DISPLAY != 0
          displayLogo(langstring_connectblynk1[0], langstring_connectblynk1[1]);
        #endif
      } else if (fallback == 1) {
        #if DISPLAY != 0
          displayLogo(langstring_connectwifi2[0], langstring_connectwifi2[1]);
        #endif
      }
      delay(1000);

      //try blynk connection
      Blynk.config(auth, blynkaddress, blynkport) ;
      Blynk.connect(30000);

      if (Blynk.connected() == true) 
      {
        #if DISPLAY != 0
          displayLogo(langstring_connectblynk2[0], langstring_connectblynk2[1]);
        #endif
        debugStream.writeI("Blynk is online");
        if (fallback == 1) 
        {
          debugStream.writeI("sync all variables and write new values to eeprom");
          // Blynk.run() ;
          Blynk.syncVirtual(V4);
          Blynk.syncVirtual(V5);
          Blynk.syncVirtual(V6);
          Blynk.syncVirtual(V7);
          Blynk.syncVirtual(V8);
          Blynk.syncVirtual(V9);
          Blynk.syncVirtual(V10);
          Blynk.syncVirtual(V11);
          Blynk.syncVirtual(V12);
          Blynk.syncVirtual(V13);
          Blynk.syncVirtual(V14);
          Blynk.syncVirtual(V15);
          Blynk.syncVirtual(V30);
          Blynk.syncVirtual(V31);
          Blynk.syncVirtual(V32);
          Blynk.syncVirtual(V33);
          Blynk.syncVirtual(V34);
          // Blynk.syncAll();  //sync all values from Blynk server
          // Werte in den eeprom schreiben
          // ini eeprom mit begin
          EEPROM.begin(1024);
          EEPROM.put(0, aggKp);
          EEPROM.put(10, aggTn);
          EEPROM.put(20, aggTv);  
          EEPROM.put(30, BrewSetPoint);
          EEPROM.put(40, brewtime);
          EEPROM.put(50, preinfusion);
          EEPROM.put(60, preinfusionpause);
          EEPROM.put(90, aggbKp);
          EEPROM.put(100, aggbTn);
          EEPROM.put(110, aggbTv);
          EEPROM.put(120, brewtimersoftware);
          EEPROM.put(130, brewboarder);
          // eeprom schließen
          EEPROM.commit();
        }
      } else 
      {
        debugStream.writeI("No connection to Blynk");
        EEPROM.begin(1024);  // open eeprom
        double dummy; // check if eeprom values are numeric (only check first value in eeprom)
        EEPROM.get(0, dummy);
        debugStream.writeI("check eeprom 0x00 in dummy: %f",dummy);
        if (!isnan(dummy)) 
        {
          #if DISPLAY != 0
           displayLogo("3: Blynk not connected", "use eeprom values..");
          #endif 
          EEPROM.get(0, aggKp);
          EEPROM.get(10, aggTn);
          EEPROM.get(20, aggTv);
          EEPROM.get(30, BrewSetPoint);
          EEPROM.get(40, brewtime);
          EEPROM.get(50, preinfusion);
          EEPROM.get(60, preinfusionpause);
          EEPROM.get(90, aggbKp);
          EEPROM.get(100, aggbTn);
          EEPROM.get(110, aggbTv);
          EEPROM.get(120, brewtimersoftware);
          EEPROM.get(130, brewboarder);
        } 
      }
    }
    else 
    { 
      #if DISPLAY != 0
        displayLogo(langstring_nowifi[0], langstring_nowifi[1]); 
      #endif
      debugStream.writeI("No WIFI");
      WiFi.disconnect(true);
      delay(1000);
    }
  }

  /********************************************************
     OTA
  ******************************************************/
  if (ota && Offlinemodus == 0 && WiFi.status() == WL_CONNECTED) {
    ArduinoOTA.setHostname(OTAhost);  //  Device name for OTA
    ArduinoOTA.setPassword(OTApass);  //  Password for OTA
    ArduinoOTA.begin();
  }


  /********************************************************
     Ini PID
  ******************************************************/

  //setPointTemp = BrewSetPoint;
  bPID.SetSampleTime(windowSize);
  bPID.SetOutputLimits(0, windowSize);
  bPID.SetMode(AUTOMATIC);


  /********************************************************
     TEMP SENSOR
  ******************************************************/
  if (TempSensor == 1) {
    sensors.begin();
    sensors.getAddress(sensorDeviceAddress, 0);
    sensors.setResolution(sensorDeviceAddress, 10) ;
    sensors.requestTemperatures();
    Input = sensors.getTempCByIndex(0);
  }

  if (TempSensor == 2) {
    temperature = 0;
    #if (ONE_WIRE_BUS == 16 && defined(ESP8266))
         Sensor1.getTemperature(&temperature);
         Input = Sensor1.calc_Celsius(&temperature);
    #endif
    #if ((ONE_WIRE_BUS != 16 && defined(ESP8266)) || defined(ESP32))
        Input = Sensor2.getTemp();
     #endif
  }

  /********************************************************
    movingaverage ini array
  ******************************************************/
  if (Brewdetection == 1) {
    for (int thisReading = 0; thisReading < numReadings; thisReading++) {
      readingstemp[thisReading] = 0;
      readingstime[thisReading] = 0;
      readingchangerate[thisReading] = 0;
    }
  }
  /*
  if (TempSensor == 2) {
    temperature = 0;
    #if (ONE_WIRE_BUS == 16)
         Sensor1.getTemperature(&temperature);
         Input = Sensor1.calc_Celsius(&temperature);
    #endif
    #if (ONE_WIRE_BUS != 16)
        Input = Sensor2.getTemp();
     #endif
  } */

  //Initialisation MUST be at the very end of the init(), otherwise the time comparision in loop() will have a big offset
  unsigned long currentTime = millis();
  previousMillistemp = currentTime;
  windowStartTime = currentTime;
  previousMillisDisplay = currentTime;
  previousMillisBlynk = currentTime;
  previousMillisETrigger = currentTime; 
  previousMillisVoltagesensorreading = currentTime;
  #if (BREWMODE ==  2) 
  previousMillisScale = currentTime;
  #endif
  #if (PRESSURESENSOR == 1)
  previousMillisPressure = currentTime;
  #endif
  setupDone = true;

  #if defined(ESP8266) 
    /********************************************************
      Timer1 ISR - Initialisierung
      TIM_DIV1 = 0,   //80MHz (80 ticks/us - 104857.588 us max)
      TIM_DIV16 = 1,  //5MHz (5 ticks/us - 1677721.4 us max)
      TIM_DIV256 = 3  //312.5Khz (1 tick = 3.2us - 26843542.4 us max)
    ******************************************************/
      timer1_isr_init();
      timer1_attachInterrupt(onTimer1ISR);
      //timer1_enable(TIM_DIV16, TIM_EDGE, TIM_SINGLE);
      //timer1_write(50000); // set interrupt time to 10ms
      timer1_enable(TIM_DIV256, TIM_EDGE, TIM_SINGLE);
      timer1_write(6250); // set interrupt time to 20ms
  #endif
  #if defined(ESP32) // ESP32
        /********************************************************
    Timer1 ISR - Initialisierung
    TIM_DIV1 = 0,   //80MHz (80 ticks/us - 104857.588 us max)
    TIM_DIV16 = 1,  //5MHz (5 ticks/us - 1677721.4 us max)
    TIM_DIV256 = 3  //312.5Khz (1 tick = 3.2us - 26843542.4 us max)
  ******************************************************/
    timer = timerBegin(0, 80, true); //m
    timerAttachInterrupt(timer, &onTimer, true);//m
    timerAlarmWrite(timer, 10000, true);//m
    timerAlarmEnable(timer);//m
  #endif
<<<<<<< HEAD
  
=======
>>>>>>> caeefdcc
}

void loop() {
  if (calibration_mode == 1 && TOF == 1) {
      loopcalibrate();
  } else {
      looppid();
      debugStream.handle();
      debugVerboseOutput();
    }
}

// TOF Calibration_mode 
void loopcalibrate() 
{
    //Deactivate PID
  if (pidMode == 1) 
  {
    pidMode = 0;
    bPID.SetMode(pidMode);
    Output = 0 ;false;
  }
  if (Blynk.connected()) 
  {  // If connected run as normal
      Blynk.run();
      blynkReCnctCount = 0; //reset blynk reconnects if connected
  } else  
  {
    checkBlynk();
  }
    digitalWrite(pinRelayHeater, LOW); //Stop heating to be on the safe side ...

  unsigned long currentMillisTOF = millis();
  if (currentMillisTOF - previousMillisTOF >= intervalTOF) 
  {
    previousMillisTOF = millis() ;
    VL53L0X_RangingMeasurementData_t measure;  //TOF Sensor measurement
    lox.rangingTest(&measure, false); // pass in 'true' to get debug data printout!
    distance = measure.RangeMilliMeter;  //write new distence value to 'distance'
    DEBUG_print(distance);
    DEBUG_println("mm");
    #if DISPLAY !=0
        displayDistance(distance);
    #endif
  }  
}


void looppid() 
{
  //Only do Wifi stuff, if Wifi is connected
  if (WiFi.status() == WL_CONNECTED && Offlinemodus == 0) 
  { 
    //MQTT
    if (MQTT == 1) 
    {
      checkMQTT();
      if (mqtt.connected() == 1)
      {
        mqtt.loop();
      }
    }
    ArduinoOTA.handle();  // For OTA
    // Disable interrupt it OTA is starting, otherwise it will not work
    ArduinoOTA.onStart([]() 
    {
      
      #if defined(ESP8266) 
      timer1_disable();
      #endif
      #if defined(ESP32) 
      timerAlarmDisable(timer);
      #endif
      digitalWrite(pinRelayHeater, LOW); //Stop heating
    });
    ArduinoOTA.onError([](ota_error_t error) 
    {
      #if defined(ESP8266) 
      timer1_enable(TIM_DIV16, TIM_EDGE, TIM_SINGLE);
      #endif
      #if defined(ESP32) 
      timerAlarmEnable(timer);
      #endif
    });
    // Enable interrupts if OTA is finished
    ArduinoOTA.onEnd([]() 
    {
      #if defined(ESP8266) 
       timer1_enable(TIM_DIV16, TIM_EDGE, TIM_SINGLE);
      #endif
      #if defined(ESP32)
        timerAlarmEnable(timer);
      #endif
    });

    if (Blynk.connected()) 
    {  // If connected run as normal
      Blynk.run();
      blynkReCnctCount = 0; //reset blynk reconnects if connected
    } else  
    {
      checkBlynk();
    }
    wifiReconnects = 0;   //reset wifi reconnects if connected
  } else 
  {
    checkWifi();
  }
  if (TOF != 0) 
  {
        unsigned long currentMillisTOF = millis();
      if (currentMillisTOF - previousMillisTOF >= intervalTOF) 
      {
        previousMillisTOF = millis() ;
        VL53L0X_RangingMeasurementData_t measure;  //TOF Sensor measurement
        lox.rangingTest(&measure, false); // pass in 'true' to get debug data printout!
        distance = measure.RangeMilliMeter;  //write new distence value to 'distance'
        if (distance <= 1000)
        {
          percentage = (100.00 / (water_empty - water_full)) * (water_empty - distance); //calculate percentage of waterlevel
          DEBUG_println(percentage);
        }
      }
  }
  // voids
  refreshTemp();   //read new temperature values
  testEmergencyStop();  // test if Temp is to high
  #if (BREWMODE == 2 || ONLYPIDSCALE == 1 )
    checkWeight() ; // Check Weight Scale in the loop
  #endif
    #if (PRESSURESENSOR == 1)
    checkPressure();
    #endif
  brew();   //start brewing if button pressed
  checkSteamON(); // check for steam
  setEmergencyStopTemp();
  sendToBlynk();
  machinestatevoid() ; // calc machinestate
  if (ETRIGGER == 1) // E-Trigger active then void Etrigger() 
  { 
    ETriggervoid();
  }  
  #if (ONLYPIDSCALE == 1) // only by shottimer 2, scale
      shottimerscale() ;
  #endif


  //check if PID should run or not. If not, set to manuel and force output to zero
  // OFFLINE
  //voids Display & BD
  #if DISPLAY != 0
      unsigned long currentMillisDisplay = millis();
      if (currentMillisDisplay - previousMillisDisplay >= 100) 
      {
        displayShottimer() ;
      }
      if (currentMillisDisplay - previousMillisDisplay >= intervalDisplay)
      {
        previousMillisDisplay = currentMillisDisplay;
        #if DISPLAYTEMPLATE < 20 // not in vertikal template
          Displaymachinestate() ;
        #endif
        printScreen();  // refresh display
      }
  #endif
  if (machinestate == 90 || machinestate == 100 || machinestate == 80) // Offline see machinestate.h
  {
    if (pidMode == 1)
    { 
      // Force PID shutdown
      pidMode = 0;
      bPID.SetMode(pidMode);
      Output = 0 ;
      digitalWrite(pinRelayHeater, LOW); //Stop heating
    }
  } 
  else 
  {
    if (pidMode == 0)
    {
    pidMode = 1;
    bPID.SetMode(pidMode);
    }
  }

  //Set PID if first start of machine detected, and no SteamON
  if (machinestate == 10 || machinestate == 19) // Cold Start states 
  {
    if (startTn != 0) {
      startKi = startKp / startTn;
    } else {
      startKi = 0 ;
    }
    bPID.SetTunings(startKp, startKi, 0, P_ON_M);
  // normal PID
  } 
  if (machinestate == 20 ) 
  {    //Prevent overwriting of brewdetection values
    // calc ki, kd
    if (aggTn != 0) {
      aggKi = aggKp / aggTn ;
    } else {
      aggKi = 0 ;
    }
    aggKd = aggTv * aggKp ;
    bPID.SetTunings(aggKp, aggKi, aggKd, PonE);
    kaltstart = false;
  }
  // BD PID
  if (machinestate >= 30 && machinestate <= 35)  
  {
    // calc ki, kd
    if (aggbTn != 0) {
      aggbKi = aggbKp / aggbTn ;
    } else {
      aggbKi = 0 ;
    }
    aggbKd = aggbTv * aggbKp ;
    bPID.SetTunings(aggbKp, aggbKi, aggbKd, PonE) ;
  }
  // Steam on
  if (machinestate == 40) // STEAM
  {
    // if (aggTn != 0) {
    //   aggKi = aggKp / aggTn ;
    // } else {
    //   aggKi = 0 ;
    // }
    // aggKi = 0 ;
    // aggKd = aggTv * aggKp ;
    bPID.SetTunings(150, 0, 0, PonE);
  }

  if (machinestate == 45) // chill-mode after steam
  {
    switch (machine) {
      
      case QuickMill:
        aggbKp = 150;
        aggbKi = 0;
        aggbKd = 0;
      break;
      
      default:
        // calc ki, kd
        if (aggbTn != 0) {
          aggbKi = aggbKp / aggbTn;
        } else {
          aggbKi = 0;
        }
        aggbKd = aggbTv * aggbKp;
    }

    bPID.SetTunings(aggbKp, aggbKi, aggbKd, PonE) ;
  }  
  //sensor error OR Emergency Stop
}<|MERGE_RESOLUTION|>--- conflicted
+++ resolved
@@ -1981,10 +1981,6 @@
     timerAlarmWrite(timer, 10000, true);//m
     timerAlarmEnable(timer);//m
   #endif
-<<<<<<< HEAD
-  
-=======
->>>>>>> caeefdcc
 }
 
 void loop() {
