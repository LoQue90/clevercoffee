/********************************************************
   Version 2.9.3 (03.07.2021)
******************************************************/

/********************************************************
  INCLUDES
******************************************************/
#include <ArduinoOTA.h>
#include <EEPROM.h>
#include "userConfig.h" // needs to be configured by the user
#include <U8g2lib.h>
#include "PID_v1.h" //for PID calculation
#include "languages.h" // for language translation
#include <DallasTemperature.h>    //Library for dallas temp sensor
#if defined(ESP8266)
  #include <BlynkSimpleEsp8266.h>
#endif
#if defined(ESP32)
  #include <BlynkSimpleEsp32.h>
  #include <os.h>
  hw_timer_t * timer = NULL;
#endif
#include "icon.h"   //user icons for display
#include <ZACwire.h> //NEW TSIC LIB
#include <PubSubClient.h>
#include "TSIC.h"       //Library for TSIC temp sensor
#include <Adafruit_VL53L0X.h> //for TOF

#if (BREWMODE == 2 || ONLYPIDSCALE == 1)
#include <HX711_ADC.h>
#endif

/********************************************************
  DEFINES
******************************************************/
MACHINE machine = (enum MACHINE) MACHINEID;

#define DEBUGMODE   // Debug mode is active if #define DEBUGMODE is set

//#define BLYNK_PRINT Serial    // In detail debugging for blynk
//#define BLYNK_DEBUG

#ifndef DEBUGMODE
#define DEBUG_println(a)
#define DEBUG_print(a)
#define DEBUGSTART(a)
#else
#define DEBUG_println(a) Serial.println(a);
#define DEBUG_print(a) Serial.print(a);
#define DEBUGSTART(a) Serial.begin(a);
#endif
#define HIGH_ACCURACY

#include "DebugStreamManager.h"
DebugStreamManager debugStream;

#include "PeriodicTrigger.h" // Trigger, der alle x Millisekunden auf true schaltet
PeriodicTrigger writeDebugTrigger(5000); // trigger alle 5000 ms
PeriodicTrigger logbrew(500);

/********************************************************
  Machine State
******************************************************/

enum MachineState {
    kInit = 0,
    kColdStart = 10,
    kSetPointNegative = 19,
    kPidNormal = 20,
    kBrew = 30,
    kShotTimerAfterBrew = 31,
    kBrewDetectionTrailing = 35,
    kSteam = 40,
    kCoolDown = 45,
    kBackflush = 50,
    kEmergencyStop = 80,
    kPidOffline = 90,
    kSensorError = 100,
};
MachineState machinestate = kInit;
int machinestatecold = 0;
unsigned long  machinestatecoldmillis = 0;
MachineState lastmachinestate = kInit;
int lastmachinestatepid = -1;

/********************************************************
  definitions below must be changed in the userConfig.h file
******************************************************/
int Offlinemodus = OFFLINEMODUS;
const int OnlyPID = ONLYPID;
const int TempSensor = TEMPSENSOR;
const int Brewdetection = BREWDETECTION;
const int fallback = FALLBACK;
const int triggerType = TRIGGERTYPE;
const int VoltageSensorType = VOLTAGESENSORTYPE;
const boolean ota = OTA;
const int grafana = GRAFANA;
const unsigned long wifiConnectionDelay = WIFICINNECTIONDELAY;
const unsigned int maxWifiReconnects = MAXWIFIRECONNECTS;
//int machineLogo = MACHINELOGO;
const unsigned long brewswitchDelay = BREWSWITCHDELAY;
int BrewMode = BREWMODE;

//Display
uint8_t oled_i2c = OLED_I2C;

//TOF
Adafruit_VL53L0X lox = Adafruit_VL53L0X();
int calibration_mode = CALIBRATION_MODE;
uint8_t tof_i2c = TOF_I2C;
int water_full = WATER_FULL;
int water_empty = WATER_EMPTY;
unsigned long previousMillisTOF;  // initialisation at the end of init()
const unsigned long intervalTOF = 5000 ; //ms
double distance;
double percentage;

// Wifi
const char* hostname = HOSTNAME;
const char* auth = AUTH;
const char* ssid = D_SSID;
const char* pass = PASS;
unsigned long lastWifiConnectionAttempt = millis();
unsigned int wifiReconnects = 0; //actual number of reconnects

int softApEnabled = 0 ;
IPAddress localIp(192, 168, 1, 1);
IPAddress gateway(192, 168, 1, 1);
IPAddress subnet(255, 255, 255, 0);
const char* AP_WIFI_SSID = APWIFISSID ;
const char* AP_WIFI_KEY = APWIFIKEY ;
const unsigned long checkpowerofftime = 30*1000 ;
boolean checklastpoweroffEnabled = false;
boolean softApEnabledcheck = false ;
int softApstate = 0;


// OTA
const char* OTAhost = OTAHOST;
const char* OTApass = OTAPASS;

//Blynk
const char* blynkaddress  = BLYNKADDRESS;
const int blynkport = BLYNKPORT;
unsigned int blynkReCnctFlag;  // Blynk Reconnection Flag
unsigned int blynkReCnctCount = 0;  // Blynk Reconnection counter
unsigned long lastBlynkConnectionAttempt = millis();

//backflush values
const unsigned long fillTime = FILLTIME;
const unsigned long flushTime = FLUSHTIME;
int maxflushCycles = MAXFLUSHCYCLES;

//MQTT
WiFiClient net;
PubSubClient mqtt(net);
const char* mqtt_server_ip = MQTT_SERVER_IP;
const int mqtt_server_port = MQTT_SERVER_PORT;
const char* mqtt_username = MQTT_USERNAME;
const char* mqtt_password = MQTT_PASSWORD;
const char* mqtt_topic_prefix = MQTT_TOPIC_PREFIX;
char topic_will[256];
char topic_set[256];
unsigned long lastMQTTConnectionAttempt = millis();
unsigned int MQTTReCnctFlag;  // Blynk Reconnection Flag
unsigned int MQTTReCnctCount = 0;  // Blynk Reconnection counter

//Voltage Sensor
unsigned long previousMillisVoltagesensorreading = millis();
const unsigned long intervalVoltagesensor= 200 ;
int VoltageSensorON, VoltageSensorOFF;

// QuickMill thermoblock steam-mode (only for BREWDETECTION = 3)
const int maxBrewDurationForSteamModeQM_ON =  200; // if brewtime is shorter steam-mode starts
const int minPVSOffTimedForSteamModeQM_OFF = 1500; // if PVS-off-time is longer steam-mode ends
unsigned long timePVStoON = 0;                     // time pinvoltagesensor switched to ON
unsigned long lastTimePVSwasON = 0;                // last time pinvoltagesensor was ON
bool steamQM_active = false;                       // steam-mode is active
bool brewSteamDetectedQM = false;                  // brew/steam detected, not sure yet what it is
bool coolingFlushDetectedQM = false;

//Pressure sensor
#if (PRESSURESENSOR == 1) // Pressure sensor connected
int offset = OFFSET;
int fullScale = FULLSCALE;
int maxPressure = MAXPRESSURE;
float inputPressure = 0;
const unsigned long intervalPressure = 200;
unsigned long previousMillisPressure;  // initialisation at the end of init()
#endif


/********************************************************
   declarations
******************************************************/
int pidON = 1 ;                 // 1 = control loop in closed loop
int relayON, relayOFF;          // used for relay trigger type. Do not change!
boolean kaltstart = true;       // true = Rancilio started for first time
boolean emergencyStop = false;  // Notstop bei zu hoher Temperatur
double EmergencyStopTemp = 120; // Temp EmergencyStopTemp
const char* sysVersion PROGMEM  = "Version 2.9.3 MASTER";   //System version
int inX = 0, inY = 0, inOld = 0, inSum = 0; //used for filter()
int bars = 0; //used for getSignalStrength()
boolean brewDetected = 0;
boolean setupDone = false;
int backflushON = 0;            // 1 = activate backflush
int flushCycles = 0;            // number of active flush cycles
int backflushState = 10;        // counter for state machine

/********************************************************
   moving average - brewdetection
*****************************************************/
const int numReadings = 15;             // number of values per Array
double readingstemp[numReadings];        // the readings from Temp
unsigned long readingstime[numReadings];        // the readings from time
double readingchangerate[numReadings];

int readIndex = 1;              // the index of the current reading
double total = 0;               // total sum of readingchangerate[]
double heatrateaverage = 0;     // the average over the numReadings
double changerate = 0;          // local change rate of temprature
double heatrateaveragemin = 0 ;
unsigned long  timeBrewdetection = 0 ;
int timerBrewdetection = 0 ;    // flag is set if brew was detected
int firstreading = 1 ;          // Ini of the field, also used for sensor check

/********************************************************
   PID - values for offline brewdetection
*****************************************************/
double aggbKp = AGGBKP;
double aggbTn = AGGBTN;
double aggbTv = AGGBTV;
#if aggbTn == 0
double aggbKi = 0;
#else
double aggbKi = aggbKp / aggbTn;
#endif
double aggbKd = aggbTv * aggbKp ;
double brewtimersoftware = 45;    // 20-5 for detection
double brewboarder = BREWDETECTIONLIMIT;  // brew detection limit
const int PonE = PONE;

/********************************************************
   BREW INI 1 = Normale Prefinfusion , 2 = Scale & Shottimer = 2
******************************************************/

  #include "brewscaleini.h"

/********************************************************
   Sensor check
******************************************************/
boolean sensorError = false;
int error = 0;
int maxErrorCounter = 10 ;  //depends on intervaltempmes* , define max seconds for invalid data

/********************************************************
   PID
******************************************************/
unsigned long previousMillistemp;  // initialisation at the end of init()
const unsigned long intervaltempmestsic = 400 ;
const unsigned long intervaltempmesds18b20 = 400  ;
int pidMode = 1; //1 = Automatic, 0 = Manual

const unsigned int windowSize = 1000;
unsigned int isrCounter = 0;  // counter for ISR
unsigned long windowStartTime;
double Input, Output;
double setPointTemp;
double previousInput = 0;

double BrewSetPoint = SETPOINT;
double setPoint = BrewSetPoint;
double SteamSetPoint = STEAMSETPOINT;
int    SteamON = 0;
int    SteamFirstON = 0;
double aggKp = AGGKP;
double aggTn = AGGTN;
double aggTv = AGGTV;
double startKp = STARTKP;
double startTn = STARTTN;
#if startTn == 0
double startKi = 0;
#else
double startKi = startKp / startTn;
#endif

#if aggTn == 0
double aggKi = 0;
#else
double aggKi = aggKp / aggTn;
#endif
double aggKd = aggTv * aggKp ;

PID bPID(&Input, &Output, &setPoint, aggKp, aggKi, aggKd, PonE, DIRECT) ;    //PID initialisation

/********************************************************
   DALLAS TEMP
******************************************************/
OneWire oneWire(ONE_WIRE_BUS);         // Setup a oneWire instance to communicate with any OneWire devices (not just Maxim/Dallas temperature ICs)
DallasTemperature sensors(&oneWire);   // Pass our oneWire reference to Dallas Temperature.
DeviceAddress sensorDeviceAddress;     // arrays to hold device address

/********************************************************
   Temp Sensors TSIC 306
******************************************************/
uint16_t temperature = 0;     // internal variable used to read temeprature
float Temperatur_C = 0;       // internal variable that holds the converted temperature in °C

#if (ONE_WIRE_BUS == 16 && TEMPSENSOR  == 2 && defined(ESP8266))
TSIC Sensor1(ONE_WIRE_BUS);   // only Signalpin, VCCpin unused by default
#else
ZACwire<ONE_WIRE_BUS> Sensor2(306);    // set pin "2" to receive signal from the TSic "306"
#endif
/********************************************************
   BLYNK
******************************************************/
//Update Intervall zur App
unsigned long previousMillisBlynk;  // initialisation at the end of init()
unsigned long previousMillisMQTT;  // initialisation at the end of init()
const unsigned long intervalBlynk = 1000;
const unsigned long intervalMQTT = 5000;
int blynksendcounter = 1;

/********************************************************
   HTTP Server
******************************************************/
#include "RancilioServer.h"
std::vector<editable_t> editableVars = {
    {"PID_ON", "PID on?", kInteger, (void *)&pidON}, // ummm, why isn't pidON a boolean?
    {"START_KP", "Start Kp", kDouble, (void *)&startKp},
    {"START_TN", "Start Tn", kDouble, (void *)&startTn},
    {"PID_KP", "PID Kp", kDouble, (void *)&aggKp},
    {"PID_TN", "PID Tn", kDouble, (void *)&aggTn},
    {"PID_TV", "PID Tv", kDouble, (void *)&aggTv},
    {"BREW_SET_POINT", "Set point", kDouble, (void *)&BrewSetPoint},
    {"BREW_TIME", "Brew Time", kDouble, (void *)&brewtime},
    {"AP_WIFI_SSID", "AP WiFi Name", kCString, (void *)AP_WIFI_SSID},
    {"AP_WIFI_KEY", "AP WiFi Password", kCString, (void *)AP_WIFI_KEY},
};

/********************************************************
  Get Wifi signal strength and set bars for display
*****************************************************/
void getSignalStrength() {
  if (Offlinemodus == 1) return;

  long rssi;
  if (WiFi.status() == WL_CONNECTED) {
    rssi = WiFi.RSSI();
  } else {
    rssi = -100;
  }

  if (rssi >= -50) {
    bars = 4;
  } else if (rssi < -50 && rssi >= -65) {
    bars = 3;
  } else if (rssi < -65 && rssi >= -75) {
    bars = 2;
  } else if (rssi < -75 && rssi >= -80) {
    bars = 1;
  } else {
    bars = 0;
  }
}


/********************************************************
   DISPLAY Define & template
******************************************************/
//DISPLAY constructor, change if needed
#if  DISPLAY == 1
    U8G2_SH1106_128X64_NONAME_F_HW_I2C u8g2(U8G2_R0);   //e.g. 1.3"
#endif
#if DISPLAY == 2
    U8G2_SSD1306_128X64_NONAME_F_HW_I2C u8g2(U8G2_R0);    //e.g. 0.96"
#endif
//Update für Display
unsigned long previousMillisDisplay;  // initialisation at the end of init()
const unsigned long intervalDisplay = 500;

//Standard Display or vertikal?
#if (DISPLAY == 1 || DISPLAY == 2) // Display is used
  #if (DISPLAYTEMPLATE < 20) // normal templates
    #include "display.h"
  #endif
  #if (DISPLAYTEMPLATE >= 20) // vertical templates
    #include "Displayrotateupright.h"
  #endif
  #if (DISPLAYTEMPLATE == 1)
      #include "Displaytemplatestandard.h"
  #endif
  #if (DISPLAYTEMPLATE == 2)
      #include "Displaytemplateminimal.h"
  #endif
  #if (DISPLAYTEMPLATE == 3)
      #include "Displaytemplatetemponly.h"
  #endif
  #if (DISPLAYTEMPLATE == 4)
      #include "Displaytemplatescale.h"
  #endif
  #if (DISPLAYTEMPLATE == 20)
      #include "Displaytemplateupright.h"
  #endif
#endif

/********************************************************
  AP
******************************************************/

void createSoftAp()
{
 if (softApEnabledcheck == false)
 {
      WiFi.enableAP(true);
      WiFi.softAP(AP_WIFI_SSID, AP_WIFI_KEY);
      WiFi.softAPConfig(localIp, gateway, subnet);
      //apActivationTime = millis();
      //softApEnabled = 1;
      softApEnabledcheck = true;
      Serial.println("Set softApEnabled: 1, AP MODE\n");
      // Reset to normal mode softApEnabled = 0
      EEPROM.begin(1024);
      int eepromvalue = 0;
      EEPROM.put(150, eepromvalue) ;
      EEPROM.commit();
      EEPROM.end();
      softApstate = 0;
     Serial.printf("AccessPoint created with SSID %s and KEY %s and settings page http://%i.%i.%i.%i/settings\r\n", AP_WIFI_SSID, AP_WIFI_KEY, WiFi.softAPIP()[0],WiFi.softAPIP()[1],WiFi.softAPIP()[2],WiFi.softAPIP()[3]);
     displayMessage("AP-MODE","SSID:", String(AP_WIFI_SSID), "KEY:", String(AP_WIFI_KEY), "");

  //} else
  //{
  //  Serial.printf("Could not create AccessPoint! %i\r\n", WiFi.status());
 }
 yield();
}
void stopSoftAp()
{
    Serial.println("Closing AccesPoint");
    //wifiConnectionAttemps = 0;
    //softApEnabled = 0;
    //apActivationTime = 0;
    WiFi.enableAP(false);
}

void checklastpoweroff()
{
  EEPROM.begin(1024);
  EEPROM.get(150, softApEnabled);
  //debugStream.writeD("softApEnabled: %i",softApEnabled);
  Serial.printf("softApEnabled: %i\n",softApEnabled);
  //softApEnabled = 1;
  //Serial.printf("softApEnabled: %i",softApEnabled);
 if (softApEnabled != 1) // set 1 if 0
 {
  Serial.printf("Set softApEnabled: 1, was 0\n");
  int eepromvalue = 1;
  EEPROM.put(150, eepromvalue) ;
 }

 EEPROM.commit();
 EEPROM.end();

}

void setchecklastpoweroff()
{
  if (millis() > checkpowerofftime && checklastpoweroffEnabled == false)
  {
    stopISR();
    Serial.printf("Set softApEnabled 0 after checkpowerofftime\n");
    EEPROM.begin(1024);
    int eepromvalue = 0;
    EEPROM.put(150, eepromvalue) ;
    EEPROM.commit();
    EEPROM.end();
    checklastpoweroffEnabled = true;
    startISR();
  }
}

/********************************************************
   BLYNK define pins and read values
******************************************************/
BLYNK_CONNECTED() {
  if (Offlinemodus == 0 && BLYNK == 1) {
    Blynk.syncAll();
    //rtc.begin();
  }
}

BLYNK_WRITE(V4) {
  aggKp = param.asDouble();
}

BLYNK_WRITE(V5) {
  aggTn = param.asDouble();
}
BLYNK_WRITE(V6) {
  aggTv =  param.asDouble();
}

BLYNK_WRITE(V7) {
  BrewSetPoint = param.asDouble();
  mqtt_publish("BrewSetPoint", number2string(BrewSetPoint));
}

BLYNK_WRITE(V8) {
  brewtime = param.asDouble() * 1000;
  mqtt_publish("brewtime", number2string(brewtime/1000));
}

BLYNK_WRITE(V9) {
  preinfusion = param.asDouble() * 1000;
  mqtt_publish("preinfusion", number2string(preinfusion/1000));
}

BLYNK_WRITE(V10) {
  preinfusionpause = param.asDouble() * 1000;
  mqtt_publish("preinfusionpause", number2string(preinfusionpause/1000));
}
BLYNK_WRITE(V13)
{
  pidON = param.asInt();
  mqtt_publish("pidON", number2string(pidON));
}
BLYNK_WRITE(V15)
{
  SteamON = param.asInt();
  if (SteamON == 1)
  {
  SteamFirstON = 1;
  }
  if (SteamON == 0)
  {
  SteamFirstON = 0;
  }
  mqtt_publish("SteamON", number2string(SteamON));
}
BLYNK_WRITE(V16) {
  SteamSetPoint = param.asDouble();
  mqtt_publish("SteamSetPoint", number2string(SteamSetPoint));
}
#if (BREWMODE == 2)
BLYNK_WRITE(V18)
{
  weightSetpoint = param.asFloat();
}
#endif
BLYNK_WRITE(V25)
{
  calibration_mode = param.asInt();//
}
BLYNK_WRITE(V26)
{
  water_empty = param.asInt();//
}
BLYNK_WRITE(V27)
{
  water_full = param.asInt();//
}

BLYNK_WRITE(V30)
{
  aggbKp = param.asDouble();//
}

BLYNK_WRITE(V31) {
  aggbTn = param.asDouble();
}
BLYNK_WRITE(V32) {
  aggbTv =  param.asDouble();
}
BLYNK_WRITE(V33) {
  brewtimersoftware =  param.asDouble();
}
BLYNK_WRITE(V34) {
  brewboarder =  param.asDouble();
}
BLYNK_WRITE(V40) {
  backflushON =  param.asInt();
}

#if (COLDSTART_PID == 2)  // 2=?Blynk values, else default starttemp from config
  BLYNK_WRITE(V11)
    {
    startKp = param.asDouble();
    }
  BLYNK_WRITE(V14)
    {
      startTn = param.asDouble();
    }
 #endif


#if (PRESSURESENSOR == 1) // Pressure sensor connected

/********************************************************
  Pressure sensor
  Verify before installation: meassured analog input value (should be 3,300 V for 3,3 V supply) and respective ADC value (3,30 V = 1023)
*****************************************************/
void checkPressure() {
  float inputPressureFilter = 0;
  unsigned long currentMillisPressure = millis();
  if (currentMillisPressure - previousMillisPressure >= intervalPressure)
  {
    previousMillisPressure = currentMillisPressure;

    inputPressure = ((analogRead(PINPRESSURESENSOR) - offset) * maxPressure * 0.0689476) / (fullScale - offset);    // pressure conversion and unit conversion [psi] -> [bar]
    inputPressureFilter = filter(inputPressure);
    DEBUG_print("pressure raw: ");
    DEBUG_println(inputPressure);
    DEBUG_print("pressure filtered: ");
    DEBUG_print(inputPressureFilter);
  }
}

#endif


/********************************************************
  Trigger for Rancilio E Machine
******************************************************/
unsigned long previousMillisETrigger ;  // initialisation at the end of init()
const unsigned long intervalETrigger = ETRIGGERTIME ; // in Seconds
int relayETriggerON, relayETriggerOFF;
/********************************************************
  Emergency stop inf temp is to high
*****************************************************/
void testEmergencyStop() {
  if (Input > EmergencyStopTemp && emergencyStop == false) {
    emergencyStop = true;
  } else if (Input < 100 && emergencyStop == true) {
    emergencyStop = false;
  }
}

/********************************************************
  Moving average - brewdetection (SW)
*****************************************************/
void movAvg() {
  if (firstreading == 1) {
    for (int thisReading = 0; thisReading < numReadings; thisReading++) {
      readingstemp[thisReading] = Input;
      readingstime[thisReading] = 0;
      readingchangerate[thisReading] = 0;
    }
    firstreading = 0 ;
  }

  readingstime[readIndex] = millis() ;
  readingstemp[readIndex] = Input ;

  if (readIndex == numReadings - 1) {
    changerate = (readingstemp[numReadings - 1] - readingstemp[0]) / (readingstime[numReadings - 1] - readingstime[0]) * 10000;
  } else {
    changerate = (readingstemp[readIndex] - readingstemp[readIndex + 1]) / (readingstime[readIndex] - readingstime[readIndex + 1]) * 10000;
  }

  readingchangerate[readIndex] = changerate ;
  total = 0 ;
  for (int i = 0; i < numReadings; i++)
  {
    total += readingchangerate[i];
  }

  heatrateaverage = total / numReadings * 100 ;
  if (heatrateaveragemin > heatrateaverage) {
    heatrateaveragemin = heatrateaverage ;
  }

  if (readIndex >= numReadings - 1) {
    // ...wrap around to the beginning:
    readIndex = 0;
  } else {
    readIndex++;
  }
}


/********************************************************
  check sensor value.
  If < 0 or difference between old and new >25, then increase error.
  If error is equal to maxErrorCounter, then set sensorError
*****************************************************/
boolean checkSensor(float tempInput) {
  boolean sensorOK = false;
  boolean badCondition = ( tempInput < 0 || tempInput > 150 || fabs(tempInput - previousInput) > 5);
  if ( badCondition && !sensorError) {
    error++;
    sensorOK = false;
    if (error >= 5) // warning after 5 times error
    {
     debugStream.writeW("*** WARNING: temperature sensor reading: consec_errors = %i, temp_current = %.1f",error,tempInput);
    }
  } else if (badCondition == false && sensorOK == false) {
    error = 0;
    sensorOK = true;
  }
  if (error >= maxErrorCounter && !sensorError) {
    sensorError = true ;
    debugStream.writeE("*** ERROR: temperature sensor malfunction: temp_current = %.1f",tempInput);
  } else if (error == 0 && sensorError) {
    sensorError = false ;
  }
  return sensorOK;
}

/********************************************************
  Refresh temperature.
  Each time checkSensor() is called to verify the value.
  If the value is not valid, new data is not stored.
*****************************************************/
void refreshTemp() {
  unsigned long currentMillistemp = millis();
  previousInput = Input ;
  if (TempSensor == 1)
  {
    if (currentMillistemp - previousMillistemp >= intervaltempmesds18b20)
    {
      previousMillistemp = currentMillistemp;
      sensors.requestTemperatures();
      if (!checkSensor(sensors.getTempCByIndex(0)) && firstreading == 0 ) return;  //if sensor data is not valid, abort function; Sensor must be read at least one time at system startup
      Input = sensors.getTempCByIndex(0);
      if (Brewdetection != 0) {
        movAvg();
      } else if (firstreading != 0) {
        firstreading = 0;
      }
    }
  }
  if (TempSensor == 2)
  {
    if (currentMillistemp - previousMillistemp >= intervaltempmestsic)
    {
      previousMillistemp = currentMillistemp;
      /*  variable "temperature" must be set to zero, before reading new data
            getTemperature only updates if data is valid, otherwise "temperature" will still hold old values
      */
      temperature = 0;
       #if (ONE_WIRE_BUS == 16 && defined(ESP8266))
         Sensor1.getTemperature(&temperature);
         Temperatur_C = Sensor1.calc_Celsius(&temperature);
         #endif
       #if ((ONE_WIRE_BUS != 16 && defined(ESP8266)) || defined(ESP32))
        Temperatur_C = Sensor2.getTemp();
        //DEBUG_println(Temperatur_C);
       #endif
      //Temperatur_C = 70;
      if (!checkSensor(Temperatur_C) && firstreading == 0) return;  //if sensor data is not valid, abort function; Sensor must be read at least one time at system startup
      Input = Temperatur_C;
      if (Brewdetection != 0) {
        movAvg();
      } else if (firstreading != 0) {
        firstreading = 0;
      }
    }
  }
}

/*******************************************************
      BREWVOID.H & SCALEVOID
*****************************************************/

#include "brewvoid.h"
#include "scalevoid.h"

/*******************************************************
  Switch to offline modeif maxWifiReconnects were exceeded
  during boot
*****************************************************/
void initOfflineMode()
{
  #if DISPLAY != 0
    displayMessage("", "", "", "", "Begin Fallback,", "No Wifi");
  #endif
  debugStream.writeI("Start offline mode with eeprom values, no wifi:(");
  Offlinemodus = 1 ;

  if (readSysParamsFromStorage() != 0)
  {
    #if DISPLAY != 0
    displayMessage("", "", "", "", "No eeprom,", "Values");
    #endif
    debugStream.writeI("No working eeprom value, I am sorry, but use default offline value  :)");
    delay(1000);
  }
<<<<<<< HEAD
  // eeeprom schließen
  EEPROM.commit();
  EEPROM.end();
=======
>>>>>>> 0c39b968
}

/*******************************************************
   Check if Wifi is connected, if not reconnect
   abort function if offline, or brew is running
*****************************************************/
void checkWifi() {
  if (Offlinemodus == 1 || brewcounter > 11) return;
  do {
    if ((millis() - lastWifiConnectionAttempt >= wifiConnectionDelay) && (wifiReconnects <= maxWifiReconnects)) {
      int statusTemp = WiFi.status();
      if (statusTemp != WL_CONNECTED) {   // check WiFi connection status
        lastWifiConnectionAttempt = millis();
        wifiReconnects++;
        debugStream.writeD("Attempting WIFI reconnection: %i",wifiReconnects);
        if (!setupDone) {
           #if DISPLAY != 0
            displayMessage("", "", "", "", langstring_wifirecon, String(wifiReconnects));
          #endif
        }
        WiFi.disconnect();
        WiFi.begin(ssid, pass);   // attempt to connect to Wifi network
        int count = 1;
        while (WiFi.status() != WL_CONNECTED && count <= 20) {
          delay(100);   //give WIFI some time to connect
          count++;      //reconnect counter, maximum waiting time for reconnect = 20*100ms
        }
      }
    }
    yield();  //Prevent WDT trigger
  } while ( !setupDone && wifiReconnects < maxWifiReconnects && WiFi.status() != WL_CONNECTED);   //if kaltstart ist still true when checkWifi() is called, then there was no WIFI connection at boot -> connect or offlinemode

  if (wifiReconnects >= maxWifiReconnects && !setupDone) {   // no wifi connection after boot, initiate offline mode (only directly after boot)
    initOfflineMode();
  }

}

/*******************************************************
   Check if Blynk is connected, if not reconnect
   abort function if offline, or brew is running
   blynk is also using maxWifiReconnects!
*****************************************************/
void checkBlynk() {
  if (Offlinemodus == 1 ||BLYNK == 0 || brewcounter > 11) return;
  if ((millis() - lastBlynkConnectionAttempt >= wifiConnectionDelay) && (blynkReCnctCount <= maxWifiReconnects)) {
    int statusTemp = Blynk.connected();
    if (statusTemp != 1) {   // check Blynk connection status
      lastBlynkConnectionAttempt = millis();        // Reconnection Timer Function
      blynkReCnctCount++;  // Increment reconnection Counter
      debugStream.writeD("Attempting blynk reconnection: %i",blynkReCnctCount);
      Blynk.connect(3000);  // Try to reconnect to the server; connect() is a blocking function, watch the timeout!
    }
  }
}



/*******************************************************
   Check if MQTT is connected, if not reconnect
   abort function if offline, or brew is running
   MQTT is also using maxWifiReconnects!
*****************************************************/
void checkMQTT(){
  if (Offlinemodus == 1 || brewcounter > 11) return;
  if ((millis() - lastMQTTConnectionAttempt >= wifiConnectionDelay) && (MQTTReCnctCount <= maxWifiReconnects)) {
    int statusTemp = mqtt.connected();
    if (statusTemp != 1) {   // check Blynk connection status
      lastMQTTConnectionAttempt = millis();        // Reconnection Timer Function
      MQTTReCnctCount++;  // Increment reconnection Counter
      debugStream.writeI("Attempting MQTT reconnection: %i",MQTTReCnctCount);
      if (mqtt.connect(hostname, mqtt_username, mqtt_password,topic_will,0,0,"exit") == true);{
        mqtt.subscribe(topic_set);
        debugStream.writeI("Subscribe to MQTT Topics");
      }  // Try to reconnect to the server; connect() is a blocking function, watch the timeout!
    }
  }
}

/*******************************************************
   Convert double, float int and uint to char
   for MQTT Publish
*****************************************************/
char number2string_double[22];
char* number2string(double in) {
  snprintf(number2string_double, sizeof(number2string_double), "%0.2f", in);
  return number2string_double;
}
char number2string_float[22];
char* number2string(float in) {
  snprintf(number2string_float, sizeof(number2string_float), "%0.2f", in);
  return number2string_float;
}
char number2string_int[22];
char* number2string(int in) {
  snprintf(number2string_int, sizeof(number2string_int), "%d", in);
  return number2string_int;
}
char number2string_uint[22];
char* number2string(unsigned int in) {
  snprintf(number2string_uint, sizeof(number2string_uint), "%u", in);
  return number2string_uint;
}

/*******************************************************
   Publish Data to MQTT
*****************************************************/
bool mqtt_publish(const char *reading, char *payload)
{
#if MQTT
    char topic[120];
    snprintf(topic, 120, "%s%s/%s", mqtt_topic_prefix, hostname, reading);
    return mqtt.publish(topic, payload, true);
#else
    return false;
#endif
}

/********************************************************
  send data to Blynk server
*****************************************************/

void sendToBlynkMQTT()
{
  if (Offlinemodus == 1) return;

  unsigned long currentMillisBlynk = millis();
<<<<<<< HEAD
  unsigned long currentMillisMQTT = millis();
  unsigned long currentMillistemp = 0;
  if ((currentMillisBlynk - previousMillisBlynk >= intervalBlynk) && (BLYNK == 1))
  {
    if (Blynk.connected())
    {
=======

  if (currentMillisBlynk - previousMillisBlynk >= intervalBlynk) {

    //MQTT
    if (MQTT == 1) {
      checkMQTT();
    }

    previousMillisBlynk = currentMillisBlynk;
    if (Blynk.connected()) {
>>>>>>> 0c39b968
      if (blynksendcounter == 1) {
        Blynk.virtualWrite(V2, Input);
        mqtt_publish("temperature", number2string(Input));
      }
      if (blynksendcounter == 2) {
        Blynk.virtualWrite(V23, Output);
      }
      if (blynksendcounter == 3) {
        Blynk.virtualWrite(V17, setPoint);
        //MQTT
        mqtt_publish("setPoint", number2string(setPoint));
      }
      if (blynksendcounter == 4) {
        Blynk.virtualWrite(V35, heatrateaverage);
      }
      if (blynksendcounter == 5) {
        Blynk.virtualWrite(V36, heatrateaveragemin);
      }
      if (grafana == 1 && blynksendcounter >= 6) {
        // Blynk.virtualWrite(V60, Input, Output, bPID.GetKp(), bPID.GetKi(), bPID.GetKd(), setPoint );
        Blynk.virtualWrite(V60, Input, Output, bPID.GetKp(), bPID.GetKi(), bPID.GetKd(), setPoint, heatrateaverage);
        blynksendcounter = 0;
      } else if (grafana == 0 && blynksendcounter >= 5) {
        blynksendcounter = 0;
      }
      blynksendcounter++;
    }
  }
  if ((currentMillisMQTT - previousMillisMQTT >= intervalMQTT) && (MQTT == 1))
  {
     previousMillisMQTT = currentMillisMQTT;
              checkMQTT();
              mqtt_publish("HeaterPower", number2string(Output));
              mqtt_publish("Kp", number2string(bPID.GetKp()));
              mqtt_publish("Ki", number2string(bPID.GetKi()));
              mqtt_publish("pidON", number2string(pidON));
              mqtt_publish("brewtime", number2string(brewtime/1000));
              mqtt_publish("preinfusionpause", number2string(preinfusionpause/1000));
              mqtt_publish("preinfusion", number2string(preinfusion/1000));
              mqtt_publish("SteamON", number2string(SteamON));
    }

}

/********************************************************
    Brewdetection
******************************************************/
void brewdetection()
{
  if (brewboarder == 0) return; //abort brewdetection if deactivated

  // Brew detecion == 1 software solution , == 2 hardware == 3 Voltagesensor

  if (Brewdetection == 1)
  {  // Bezugstimmer für SW aktivieren
     if (timerBrewdetection == 1)
    {
     bezugsZeit = millis() - timeBrewdetection ;
     }
    // Bezugstimmer für SW deaktivieren nach ende BD PID
    if (millis() - timeBrewdetection > brewtimersoftware * 1000 && timerBrewdetection == 1 )
    {
      timerBrewdetection = 0 ;    //rearm brewdetection
      if (machinestate != 30)  // Bei Onlypid = 1, bezugsZeit > 0, no reset of bezugsZeit in case of brewing.
      {
        bezugsZeit = 0 ;
      }
     }
  } else if (Brewdetection == 2)
  {
    if (millis() - timeBrewdetection > brewtimersoftware * 1000 && timerBrewdetection == 1 )
    {
      timerBrewdetection = 0 ;  //rearm brewdetection
    }
  } else if (Brewdetection == 3)
  {
    // Bezugszeit hochzaehlen
    if (( digitalRead(PINVOLTAGESENSOR) == VoltageSensorON) && brewDetected == 1)
       {
       bezugsZeit = millis() - startZeit ;
       lastbezugszeit = bezugsZeit ;
       }
    //  OFF: Bezug zurücksetzen
    if
     ((digitalRead(PINVOLTAGESENSOR) == VoltageSensorOFF) && (brewDetected == 1 || coolingFlushDetectedQM == true) )
      {
        brewDetected = 0;
        timePVStoON = bezugsZeit; // for QuickMill
        bezugsZeit = 0 ;
        startZeit = 0;
        coolingFlushDetectedQM = false;
        debugStream.writeI("HW Brew - Voltage Sensor - End");
     //   lastbezugszeitMillis = millis(); // Bezugszeit für Delay
      }
    if (millis() - timeBrewdetection > brewtimersoftware * 1000 && timerBrewdetection == 1) // reset PID Brew
    {
      timerBrewdetection = 0 ;    //rearm brewdetection
    }
  }

  // Activate the BD

  if ( Brewdetection == 1) // SW BD
  {
    if (heatrateaverage <= -brewboarder && timerBrewdetection == 0 && (fabs(Input - BrewSetPoint) < 5)) // BD PID only +/- 4 Grad Celsius, no detection if HW was active
    {
      debugStream.writeI("SW Brew detected") ;
      timeBrewdetection = millis() ;
      timerBrewdetection = 1 ;
    }
  } else if (Brewdetection == 2) // HW BD
  {
    if (brewcounter > 10 && brewDetected == 0 && brewboarder != 0)
    {
      debugStream.writeI("HW Brew detected") ;
      timeBrewdetection = millis() ;
      timerBrewdetection = 1 ;
      brewDetected = 1;
    }
  } else if (Brewdetection == 3) // voltage sensor
  {
    switch (machine) {

      case QuickMill:

      if (!coolingFlushDetectedQM)
      {
        int pvs = digitalRead(PINVOLTAGESENSOR);
        if (pvs == VoltageSensorON && brewDetected == 0 && brewSteamDetectedQM == 0 && !steamQM_active)
        {
          timeBrewdetection = millis();
          timePVStoON = millis();
          timerBrewdetection = 1;
          brewDetected = 0;
          lastbezugszeit = 0;
          brewSteamDetectedQM = 1;
          debugStream.writeI("Quick Mill: setting brewSteamDetectedQM = 1");
          logbrew.reset();
        }

        if (brewSteamDetectedQM == 1)
        {
          if (pvs == VoltageSensorOFF)
          {
            brewSteamDetectedQM = 0;

            if (millis() - timePVStoON < maxBrewDurationForSteamModeQM_ON)
            {
              debugStream.writeI("Quick Mill: steam-mode detected");
              initSteamQM();
            } else {
              debugStream.writeE("*** ERROR: QuickMill: neither brew nor steam");
            }
          }
          else if (millis() - timePVStoON > maxBrewDurationForSteamModeQM_ON)
          {
            if( Input < BrewSetPoint + 2) {
              debugStream.writeI("Quick Mill: brew-mode detected");
              startZeit = timePVStoON;
              brewDetected = 1;
              brewSteamDetectedQM = 0;
            } else {
              debugStream.writeI("Quick Mill: cooling-flush detected");
              coolingFlushDetectedQM = true;
              brewSteamDetectedQM = 0;
            }
          }
        }
      }
      break;
      // no Quickmill:
      default:
      previousMillisVoltagesensorreading = millis();
      if (digitalRead(PINVOLTAGESENSOR) == VoltageSensorON && brewDetected == 0 )
      {
        debugStream.writeI("HW Brew - Voltage Sensor -  Start") ;
        timeBrewdetection = millis() ;
        startZeit = millis() ;
        timerBrewdetection = 1 ;
        brewDetected = 1;
        lastbezugszeit = 0 ;
      }
    }
  }
}

/********************************************************
  after ~28 cycles the input is set to 99,66% if the real input value
  sum of inX and inY multiplier must be 1
  increase inX multiplier to make the filter faster
*****************************************************/
int filter(int input) {
  inX = input * 0.3;
  inY = inOld * 0.7;
  inSum = inX + inY;
  inOld = inSum;

  return inSum;
}


/********************************************************
    Timer 1 - ISR for PID calculation and heat realay output
******************************************************/

 #include "ISR.h"

/********************************************************
    MQTT Callback Function: set Parameters through MQTT
******************************************************/


void mqtt_callback(char* topic, byte* data, unsigned int length) {
  char topic_str[256];
  os_memcpy(topic_str, topic, sizeof(topic_str));
  topic_str[255] = '\0';
  char data_str[length+1];
  os_memcpy(data_str, data, length);
  data_str[length] = '\0';
  char topic_pattern[255];
  char configVar[120];
  char cmd[64];
  double data_double;

 // DEBUG_print("mqtt_parse(%s, %s)\n", topic_str, data_str);
  snprintf(topic_pattern, sizeof(topic_pattern), "%s%s/%%[^\\/]/%%[^\\/]", mqtt_topic_prefix, hostname);
  DEBUG_println(topic_pattern);
  if ( (sscanf( topic_str, topic_pattern , &configVar, &cmd) != 2) || (strcmp(cmd, "set") != 0) ) {
  DEBUG_print(topic_str);
    return;
  }
  DEBUG_println(topic_str);
  DEBUG_println(data_str);
  if (strcmp(configVar, "BrewSetPoint") == 0) {
    sscanf(data_str, "%lf", &data_double);
    mqtt_publish("BrewSetPoint", number2string(BrewSetPoint));
    if (Blynk.connected()) { Blynk.virtualWrite(V7, String(data_double));}
    BrewSetPoint = data_double;
    return;
  }
  if (strcmp(configVar, "brewtime") == 0) {
    sscanf(data_str, "%lf", &data_double);
    if (Blynk.connected()) { Blynk.virtualWrite(V8, String(data_double));}
    mqtt_publish("brewtime", number2string(brewtime/1000));
    brewtime = data_double * 1000 ;
    return;
  }
  if (strcmp(configVar, "preinfusion") == 0) {
    sscanf(data_str, "%lf", &data_double);
    if (Blynk.connected()) { Blynk.virtualWrite(V9, String(data_double));}
    mqtt_publish("preinfusion", number2string(preinfusion/1000));
    preinfusion = data_double * 1000;
    return;
  }
  if (strcmp(configVar, "preinfusionpause") == 0) {
    sscanf(data_str, "%lf", &data_double);
    if (Blynk.connected()) { Blynk.virtualWrite(V10, String(data_double));}
    mqtt_publish("preinfusionpause", number2string(preinfusionpause/1000));
    preinfusionpause = data_double * 1000;
    return;
  }
    if (strcmp(configVar, "pidON") == 0) {
    sscanf(data_str, "%lf", &data_double);
    if (Blynk.connected())  { Blynk.virtualWrite(V13,String(data_double));}
    mqtt_publish("pidON", number2string(pidON));
    pidON = data_double ;
    return;
  }

}
/*******************************************************
  Trigger for E-Silvia
*****************************************************/
//unsigned long previousMillisETrigger ;  // initialisation at the end of init()
//const unsigned long intervalETrigger = ETriggerTime ; // in Seconds
void ETriggervoid()
{
  //Static variable only one time is 0
  static int ETriggeractive = 0;
  unsigned long currentMillisETrigger = millis();
  if (ETRIGGER == 1) // E Trigger is active from userconfig
  {
    //
    if (currentMillisETrigger - previousMillisETrigger >= (1000*intervalETrigger))  //s to ms * 1000
    {  // check
      ETriggeractive = 1 ;
      previousMillisETrigger = currentMillisETrigger;

      digitalWrite(PINETRIGGER, relayETriggerON);
    }
    // 10 Seconds later
    else if (ETriggeractive == 1 && previousMillisETrigger+(10*1000) < (currentMillisETrigger))
    {
    digitalWrite(PINETRIGGER, relayETriggerOFF);
    ETriggeractive = 0;
    }
  }
}
  /********************************************************
   SteamON & Quickmill
  ******************************************************/
void checkSteamON()
{
// check digital GIPO
  if (digitalRead(STEAMONPIN) == HIGH)
  {
    SteamON = 1;
  }
  if (digitalRead(STEAMONPIN) == LOW && SteamFirstON == 0) // if via blynk on, then SteamFirstON == 1, prevent override
  {
    SteamON = 0;
  }
  /*  monitor QuickMill thermoblock steam-mode*/
  if (machine == QuickMill )
  {
    if (steamQM_active == true)
    {
      if( checkSteamOffQM() == true )
      { // if true: steam-mode can be turned off
        SteamON = 0;
        steamQM_active = false;
        lastTimePVSwasON = 0;
      }
      else
      {
        SteamON = 1;
      }
    }
  }
  if (SteamON == 1)
  {
    setPoint = SteamSetPoint ;
  }
   if (SteamON == 0)
  {
    setPoint = BrewSetPoint ;
  }
}

void setEmergencyStopTemp()
{
  if (machinestate == kSteam || machinestate == kCoolDown)
  {
    if (EmergencyStopTemp != 145)
    EmergencyStopTemp = 145;
  }
  else
  {
    if (EmergencyStopTemp != 120)
    EmergencyStopTemp = 120;
  }
}


void initSteamQM()
{
  /*
    Initialize monitoring for steam switch off for QuickMill thermoblock
  */
  lastTimePVSwasON = millis(); // time when pinvoltagesensor changes from ON to OFF
  steamQM_active = true;
  timePVStoON = 0;
  SteamON = 1;
}

boolean checkSteamOffQM()
{
  /*
    Monitor pinvoltagesensor during active steam mode of QuickMill thermoblock.
    Once the pinvolagesenor remains OFF for longer than a pump-pulse time peride
    the switch is turned off and steam mode finished.
  */
  if( digitalRead(PINVOLTAGESENSOR) == VoltageSensorON ) {
    lastTimePVSwasON = millis();
  }

  if( (millis() - lastTimePVSwasON) > minPVSOffTimedForSteamModeQM_OFF ) {
    lastTimePVSwasON = 0;
    return true;
  }

  return false;
}

/********************************************************
   machinestatevoid
******************************************************/

void machinestatevoid()
{
  //DEBUG_println(machinestate);
  switch (machinestate)
  {
    // init
    case kInit:
      if (Input < (BrewSetPoint-1) || Input < 150 ) // Prevent coldstart leave by Input 222
      {
        machinestate = kColdStart;
        DEBUG_println(Input);
        DEBUG_println(machinestate);
      }

      if (pidON == 0)
      {
        machinestate = kPidOffline;
      }
     if(sensorError)
      {
        machinestate = kSensorError;
      }
    break;

    case kColdStart:
      switch (machinestatecold)
      // one high Input let the state jump to 19.
      // switch (machinestatecold) prevent it, we wait 10 sec with new state.
      // during the 10 sec the Input has to be Input >= (BrewSetPoint-1),
      // If not, reset machinestatecold
      {
        case 0:
          if (Input >= (BrewSetPoint-1) && Input < 150 )
          {
            machinestatecoldmillis = millis(); // get millis for interval calc
            machinestatecold = 10 ; // new state
            debugStream.writeV("Input >= (BrewSetPoint-1), wait 10 sec before machinestate 19");

          }
          break;
        case 10:
          if (Input < (BrewSetPoint-1))
          {
            machinestatecold = 0 ;//  Input was only one time above BrewSetPoint, reset machinestatecold
            debugStream.writeV("Reset timer for machinestate 19: Input < (BrewSetPoint-1)");
          }
          if (machinestatecoldmillis+10*1000 < millis() ) // 10 sec Input above BrewSetPoint, no set new state
          {
            machinestate = kSetPointNegative ;
            debugStream.writeV("10 sec Input >= (BrewSetPoint-1) finished, switch to state 19");
          }
          break;
      }
      if (SteamON == 1)
      {
        machinestate = kSteam;
      }

      if
      (
       (bezugsZeit > 0 && ONLYPID == 1) || // Bezugszeit bei Only PID
       (ONLYPID == 0 && brewcounter > 10 && brewcounter <= 42)
      )

      {
        machinestate = kBrew;
      }

      if (SteamON == 1)
      {
        machinestate = kSteam;
      }

      if (backflushON || backflushState > 10)
      {
        machinestate = kBackflush;
      }

     if (pidON == 0)
      {
        machinestate = kPidOffline;
      }
     if(sensorError)
      {
        machinestate = kSensorError;
      }
      break;
      // Setpoint -1 Celsius
      case kSetPointNegative:
      if (Input >= (BrewSetPoint))
      {
        machinestate = kPidNormal;
      }
      if
      (
       (bezugsZeit > 0 && ONLYPID == 1) || // Bezugszeit bei Only PID
       (ONLYPID == 0 && brewcounter > 10 && brewcounter <= 42)
      )
      {
        machinestate = kBrew;
      }
      if (SteamON == 1)
      {
        machinestate = kSteam;
      }

      if (backflushON || backflushState > 10)
      {
        machinestate = kBackflush;
      }

      if (SteamON == 1)
      {
        machinestate = kSteam;
      }

     if (pidON == 0)
      {
        machinestate = kPidOffline;
      }
     if(sensorError)
      {
        machinestate = kSensorError;
      }
    break;

    case kPidNormal:
      brewdetection();  //if brew detected, set PID values
      if
      (
       (bezugsZeit > 0 && ONLYPID == 1) || // Bezugszeit bei Only PID
       (ONLYPID == 0 && brewcounter > 10 && brewcounter <= 42)
      )
      {
        machinestate = kBrew;
      }
      if (SteamON == 1)
      {
        machinestate = kSteam;
      }

      if (backflushON || backflushState > 10)
      {
        machinestate = kBackflush;
      }
      if (emergencyStop)
      {
        machinestate = kEmergencyStop;
      }
     if (pidON == 0)
      {
        machinestate = kPidOffline;
      }
     if(sensorError)
      {
        machinestate = kSensorError;
      }
    break;

    case kBrew:
      brewdetection();
      // Ausgabe waehrend des Bezugs von Bruehzeit, Temp und heatrateaverage
      if (logbrew.check())
          debugStream.writeV("(tB,T,hra) --> %5.2f %6.2f %8.2f",(double)(millis() - startZeit)/1000,Input,heatrateaverage);
      if
      (
       (bezugsZeit > 35*1000 && Brewdetection == 1 && ONLYPID == 1  ) ||  // 35 sec later and BD PID active SW Solution
       (bezugsZeit == 0      && Brewdetection == 3 && ONLYPID == 1  ) ||  // Voltagesensor reset bezugsZeit == 0
       ((brewcounter == 10 || brewcounter == 43)   && ONLYPID == 0  ) // After brew
      )
      {
       if ((ONLYPID == 1 && Brewdetection == 3) || ONLYPID == 0 ) // only delay of shotimer for voltagesensor or brewcounter
       {
         machinestate = kShotTimerAfterBrew ;
         lastbezugszeitMillis = millis() ; // for delay

       }
       if (ONLYPID == 1 && Brewdetection == 1 && timerBrewdetection == 1) //direct to PID BD
       {
         machinestate = kBrewDetectionTrailing ;
       }
      }
      if (SteamON == 1)
      {
        machinestate = kSteam;
      }

      if (emergencyStop)
      {
        machinestate = kEmergencyStop;
      }
     if (pidON == 0)
      {
        machinestate = kPidOffline;
      }
     if(sensorError)
      {
        machinestate = kSensorError;
      }
    break;

    case kShotTimerAfterBrew: //lastbezugszeitMillis
    brewdetection();
      if ( millis()-lastbezugszeitMillis > BREWSWITCHDELAY )
      {
       debugStream.writeI("Bezugsdauer: %4.1f s",lastbezugszeit/1000);
       machinestate = kBrewDetectionTrailing ;
       lastbezugszeit = 0 ;
      }

      if (SteamON == 1)
      {
        machinestate = kSteam;
      }

     if (backflushON || backflushState > 10)
      {
        machinestate = kBackflush;
      }

      if (emergencyStop)
      {
        machinestate = kEmergencyStop;
      }

     if (pidON == 0)
      {
        machinestate = kPidOffline;
      }

     if(sensorError)
      {
        machinestate = kSensorError;
      }
    break;

    case kBrewDetectionTrailing:
      brewdetection();
      if (timerBrewdetection == 0)
      {
        machinestate = kPidNormal;
      }
      if
      (
       (bezugsZeit > 0 && ONLYPID == 1  && Brewdetection == 3) || // New Brew inner BD only by Only PID AND Voltage Sensor
       (ONLYPID == 0 && brewcounter > 10 && brewcounter <= 42)
      )
      {
        machinestate = kBrew;
      }

      if (SteamON == 1)
      {
        machinestate = kSteam;
      }

      if (backflushON || backflushState > 10)
      {
        machinestate = kBackflush;
      }

      if (emergencyStop)
      {
        machinestate = kEmergencyStop;
      }
      if (pidON == 0)
      {
        machinestate = kPidOffline;
      }
     if(sensorError)
      {
        machinestate = kSensorError;
      }
    break;

    case kSteam:
      if (SteamON == 0)
      {
        machinestate = kCoolDown;
      }

       if (emergencyStop)
      {
        machinestate = kEmergencyStop;
      }

      if (backflushON || backflushState > 10)
      {
        machinestate = kBackflush;
      }

      if (pidON == 0)
      {
        machinestate = kPidOffline;
      }
      if(sensorError)
      {
        machinestate = kSensorError;
      }
    break;

    case kCoolDown:
    if (Brewdetection == 2 || Brewdetection == 3)
      {
        /*
          Bei QuickMill Dampferkennung nur ueber Bezugsschalter moeglich, durch Aufruf von
          brewdetection() kann neuer Dampfbezug erkannt werden
          */
        brewdetection();
      }
      if (Brewdetection == 1 && ONLYPID == 1)
      {
        // Ab lokalen Minumum wieder freigeben für state 20, dann wird bist Solltemp geheizt.
         if (heatrateaverage > 0 && Input < BrewSetPoint + 2)
         {
            machinestate = kPidNormal;
         }
      }
      if ((Brewdetection == 3 || Brewdetection == 2) && Input < BrewSetPoint + 2)
      {
        machinestate = kPidNormal;
      }

      if (SteamON == 1)
      {
        machinestate = kSteam;
      }

      if (backflushON || backflushState > 10)
      {
        machinestate = kBackflush;
      }

      if (emergencyStop)
      {
        machinestate = kEmergencyStop;
      }
      if (pidON == 0)
      {
        machinestate = kPidOffline;
      }
      if(sensorError)
      {
        machinestate = kSensorError;
      }
    break;

    case kBackflush:
      if (backflushON == 0)
       {
         machinestate = kPidNormal;
       }

      if (emergencyStop)
       {
         machinestate = kEmergencyStop;
       }
      if (pidON == 0)
       {
         machinestate = kPidOffline;
       }
      if(sensorError)
       {
         machinestate = kSensorError;
       }
    break;

    case kEmergencyStop:
      if (!emergencyStop)
      {
        machinestate = kPidNormal;
      }
      if (pidON == 0)
      {
        machinestate = kPidOffline;
      }
      if(sensorError)
      {
        machinestate = kSensorError ;
      }
    break;

    case kPidOffline:
      if (pidON == 1)
      {
        if(kaltstart)
        {
          machinestate = kColdStart;
        }
        else if(!kaltstart && (Input > (BrewSetPoint-10) )) // Input higher BrewSetPoint-10, normal PID
        {
          machinestate = kPidNormal;
        }
        else if (Input <= (BrewSetPoint-10) )
        {
          machinestate = kColdStart; // Input 10C below set point, enter cold start
          kaltstart = true;
        }
      }

      if(sensorError)
      {
        machinestate = kSensorError ;
      }
    break;

    case kSensorError:
      machinestate = kSensorError ;
    break;
  } // switch case

  if (machinestate != lastmachinestate) {
    debugStream.writeI("new machinestate: %i -> %i", lastmachinestate, machinestate);
    lastmachinestate = machinestate;
  }
} // end void

void debugVerboseOutput()
{
  static PeriodicTrigger trigger(10000);
  if(trigger.check())
  {
    debugStream.writeV("Tsoll=%5.1f  Tist=%5.1f Machinestate=%2i KP=%4.2f KI=%4.2f KD=%4.2f",BrewSetPoint,Input,machinestate,bPID.GetKp(),bPID.GetKi(),bPID.GetKd());
  }
}

void stopISR()
{
  #if defined(ESP8266)
   timer1_disable();
   #elif defined(ESP32) // ESP32
   timerAlarmDisable(timer);
   #else
   #error("not supported MCU");
   #endif
}
void startISR()
{
  #if defined(ESP8266)
   //timer1_enable(TIM_DIV16, TIM_EDGE, TIM_SINGLE);
   timer1_enable(TIM_DIV256, TIM_EDGE, TIM_SINGLE);
   #elif defined(ESP32) // ESP32
   timerAlarmEnable(timer);
   #else
   #error("not supported MCU");
  #endif
}



void setup()
{
  DEBUGSTART(115200);
  debugStream.setup();
  // Check AP Mode
  checklastpoweroff();

<<<<<<< HEAD
  //Serial.printf("softApEnabled setup %i",softApEnabled);
 if (softApEnabled == 1)
 {
    /********************************************************
      DISPLAY 128x64
    ******************************************************/
    #if DISPLAY != 0
      u8g2.setI2CAddress(oled_i2c * 2);
      u8g2.begin();
      u8g2_prepare();
      displayLogo(sysVersion, "");
      delay(2000);
    #endif
=======
  EEPROM.begin(1024);

  if (MQTT == 1) {
    //MQTT
    snprintf(topic_will, sizeof(topic_will), "%s%s/%s", mqtt_topic_prefix, hostname, "will");
    snprintf(topic_set, sizeof(topic_set), "%s%s/+/%s", mqtt_topic_prefix, hostname, "set");
    mqtt.setServer(mqtt_server_ip, mqtt_server_port);
    mqtt.setCallback(mqtt_callback);
    checkMQTT();
  }
>>>>>>> 0c39b968


    stopISR();
    createSoftAp();





  } else if(softApEnabled == 0)
  {
    if (MQTT == 1) {
      //MQTT
      snprintf(topic_will, sizeof(topic_will), "%s%s/%s", mqtt_topic_prefix, hostname, "will");
      snprintf(topic_set, sizeof(topic_set), "%s%s/+/%s", mqtt_topic_prefix, hostname, "set");
      mqtt.setServer(mqtt_server_ip, mqtt_server_port);
      mqtt.setCallback(mqtt_callback);
      checkMQTT();
    }

    /********************************************************
      Define trigger type
    ******************************************************/
    if (triggerType)
    {
      relayON = HIGH;
      relayOFF = LOW;
    } else {
      relayON = LOW;
      relayOFF = HIGH;
    }

    if (TRIGGERRELAYTYPE)
    {
      relayETriggerON = HIGH;
      relayETriggerOFF  = LOW;
    } else {
      relayETriggerON  = LOW;
      relayETriggerOFF  = HIGH;
    }
    if (VOLTAGESENSORTYPE)
    {
      VoltageSensorON = HIGH;
      VoltageSensorOFF  = LOW;
    } else {
      VoltageSensorON = LOW;
      VoltageSensorOFF  = HIGH;
    }

    /********************************************************
      Init Pins
    ******************************************************/
    pinMode(pinRelayVentil, OUTPUT);
    pinMode(pinRelayPumpe, OUTPUT);
    pinMode(pinRelayHeater, OUTPUT);
    pinMode(STEAMONPIN, INPUT);
    digitalWrite(pinRelayVentil, relayOFF);
    digitalWrite(pinRelayPumpe, relayOFF);
    digitalWrite(pinRelayHeater, LOW);
    if (ETRIGGER == 1) // IF Etrigger selected
    {
      pinMode(PINETRIGGER, OUTPUT);
      digitalWrite(PINETRIGGER, relayETriggerOFF);   //Set the E-Trigger OFF its, important for LOW Trigger Relais
    }
    if (BREWDETECTION == 3) // IF Voltage sensor selected
    {
      pinMode(PINVOLTAGESENSOR, PINMODEVOLTAGESENSOR);
    }
    if (PINBREWSWITCH > 0) // IF PINBREWSWITCH & Steam selected
    {
      #if (defined(ESP8266) && PINBREWSWITCH == 16)
        pinMode(PINBREWSWITCH, INPUT_PULLDOWN_16);
      #endif
      #if (defined(ESP8266) && PINBREWSWITCH == 15)
        pinMode(PINBREWSWITCH, INPUT);
      #endif
      #if defined(ESP32)
        pinMode(PINBREWSWITCH, INPUT);//
      #endif
    }
      #if (defined(ESP8266) && STEAMONPIN == 16)
        pinMode(STEAMONPIN, INPUT_PULLDOWN_16);
      #endif
        #if (defined(ESP8266) && STEAMONPIN == 15)
      pinMode(STEAMONPIN, INPUT);
      #endif
      #if defined(ESP32)
        pinMode(STEAMONPIN, INPUT_PULLDOWN);
      #endif
    /********************************************************
      DISPLAY 128x64
    ******************************************************/
    #if DISPLAY != 0
      u8g2.setI2CAddress(oled_i2c * 2);
      u8g2.begin();
      u8g2_prepare();
      displayLogo(sysVersion, "");
      delay(2000);
    #endif
    /********************************************************
      Init Scale by BREWMODE 2 or SHOTTIMER 2
    ******************************************************/
    #if (BREWMODE == 2 || ONLYPIDSCALE == 1)
      initScale() ;
    #endif


    /********************************************************
      VL530L0x TOF sensor
    ******************************************************/
    if (TOF != 0) {
    lox.begin(tof_i2c); // initialize TOF sensor at I2C address
    lox.setMeasurementTimingBudgetMicroSeconds(2000000);
    }

    /********************************************************
       BLYNK & Fallback offline
    ******************************************************/
    if (Offlinemodus == 0)
    {
      #if defined(ESP8266)
        WiFi.hostname(hostname);
      #endif
      unsigned long started = millis();
      #if DISPLAY != 0
        displayLogo(langstring_connectwifi1, ssid);
      #endif
      /* Explicitly set the ESP8266 to be a WiFi-client, otherwise, it by default,
        would try to act as both a client and an access-point and could cause
        network-issues with your other WiFi-devices on your WiFi-network. */
      WiFi.mode(WIFI_STA);
      WiFi.persistent(false);   //needed, otherwise exceptions are triggered \o.O/
      WiFi.begin(ssid, pass);
      #if defined(ESP32) // ESP32
      WiFi.setHostname(hostname); // for ESP32port
      #endif
      debugStream.writeD("Connecting to %s ...",ssid);

      // wait up to 20 seconds for connection:
      while ((WiFi.status() != WL_CONNECTED) && (millis() - started < 20000))
      {
        yield();    //Prevent Watchdog trigger
      }

      checkWifi();    //try to reconnect

      if (WiFi.status() == WL_CONNECTED)
      {
        debugStream.writeD("WiFi connected - IP = %i.%i.%i.%i",WiFi.localIP()[0],WiFi.localIP()[1],WiFi.localIP()[2],WiFi.localIP()[3]);

        if ( BLYNK == 1)
        {
<<<<<<< HEAD
          debugStream.writeD("Wifi works, now try Blynk (timeout 30s)");
        }

        if (fallback == 0) {
          #if DISPLAY != 0
            displayLogo(langstring_connectblynk1[0], langstring_connectblynk1[1]);
          #endif
        } else if (fallback == 1) {
          #if DISPLAY != 0
            displayLogo(langstring_connectwifi2[0], langstring_connectwifi2[1]);
          #endif
        }


    /********************************************************
      OWN Webside
    ******************************************************/
    if (LOCALHOST == 1)
    {
    serverSetup();
    }

    /******************************************************/
        delay(1000);

        //try blynk connection
        if ( BLYNK == 1)
        {
          Blynk.config(auth, blynkaddress, blynkport) ;
          Blynk.connect(30000);

          if (Blynk.connected() == true)
          {
            #if DISPLAY != 0
              displayLogo(langstring_connectblynk2[0], langstring_connectblynk2[1]);
            #endif
            debugStream.writeD("Blynk is online");
            if (fallback == 1)
            {
              debugStream.writeD("sync all variables and write new values to eeprom");
              // Blynk.run() ;
              Blynk.syncVirtual(V4);
              Blynk.syncVirtual(V5);
              Blynk.syncVirtual(V6);
              Blynk.syncVirtual(V7);
              Blynk.syncVirtual(V8);
              Blynk.syncVirtual(V9);
              Blynk.syncVirtual(V10);
              Blynk.syncVirtual(V11);
              Blynk.syncVirtual(V12);
              Blynk.syncVirtual(V13);
              Blynk.syncVirtual(V14);
              Blynk.syncVirtual(V15);
              Blynk.syncVirtual(V30);
              Blynk.syncVirtual(V31);
              Blynk.syncVirtual(V32);
              Blynk.syncVirtual(V33);
              Blynk.syncVirtual(V34);
              // Blynk.syncAll();  //sync all values from Blynk server
              // Werte in den eeprom schreiben
              // ini eeprom mit begin
              EEPROM.begin(1024);
              EEPROM.put(0, aggKp);
              EEPROM.put(10, aggTn);
              EEPROM.put(20, aggTv);
              EEPROM.put(30, BrewSetPoint);
              EEPROM.put(40, brewtime);
              EEPROM.put(50, preinfusion);
              EEPROM.put(60, preinfusionpause);
              EEPROM.put(90, aggbKp);
              EEPROM.put(100, aggbTn);
              EEPROM.put(110, aggbTv);
              EEPROM.put(120, brewtimersoftware);
              EEPROM.put(130, brewboarder);
              // eeprom schließen
              EEPROM.commit();
              EEPROM.end();
            }
          } else
          {
            debugStream.writeI("No connection to Blynk");
            EEPROM.begin(1024);  // open eeprom
            double dummy; // check if eeprom values are numeric (only check first value in eeprom)
            EEPROM.get(0, dummy);
            debugStream.writeI("check eeprom 0x00 in dummy: %f",dummy);
            if (!isnan(dummy))
            {
              #if DISPLAY != 0
              displayLogo("3: Blynk not connected", "use eeprom values..");
              #endif
              EEPROM.get(0, aggKp);
              EEPROM.get(10, aggTn);
              EEPROM.get(20, aggTv);
              EEPROM.get(30, BrewSetPoint);
              EEPROM.get(40, brewtime);
              EEPROM.get(50, preinfusion);
              EEPROM.get(60, preinfusionpause);
              EEPROM.get(90, aggbKp);
              EEPROM.get(100, aggbTn);
              EEPROM.get(110, aggbTv);
              EEPROM.get(120, brewtimersoftware);
              EEPROM.get(130, brewboarder);
            }
          }
      }
      }
      else
      {
        #if DISPLAY != 0
          displayLogo(langstring_nowifi[0], langstring_nowifi[1]);
        #endif
        debugStream.writeI("No WIFI");
        WiFi.disconnect(true);
        delay(1000);
=======
          debugStream.writeI("sync all variables and write new values to eeprom");
          // Blynk.run() ;
          Blynk.syncVirtual(V4);
          Blynk.syncVirtual(V5);
          Blynk.syncVirtual(V6);
          Blynk.syncVirtual(V7);
          Blynk.syncVirtual(V8);
          Blynk.syncVirtual(V9);
          Blynk.syncVirtual(V10);
          Blynk.syncVirtual(V11);
          Blynk.syncVirtual(V12);
          Blynk.syncVirtual(V13);
          Blynk.syncVirtual(V14);
          Blynk.syncVirtual(V15);
          Blynk.syncVirtual(V30);
          Blynk.syncVirtual(V31);
          Blynk.syncVirtual(V32);
          Blynk.syncVirtual(V33);
          Blynk.syncVirtual(V34);
          // Blynk.syncAll();  //sync all values from Blynk server
          // Werte in den eeprom schreiben
          writeSysParamsToStorage();
        }
      } else 
      {
        debugStream.writeI("No connection to Blynk");
        if (readSysParamsFromStorage() == 0)
        {
          #if DISPLAY != 0
          displayLogo("3: Blynk not connected", "use eeprom values..");
          #endif 
        } 
>>>>>>> 0c39b968
      }
    }


    /********************************************************
       OTA
    ******************************************************/
    if (ota && Offlinemodus == 0 && WiFi.status() == WL_CONNECTED) {
      ArduinoOTA.setHostname(OTAhost);  //  Device name for OTA
      ArduinoOTA.setPassword(OTApass);  //  Password for OTA
      ArduinoOTA.begin();
    }


    /********************************************************
       Ini PID
    ******************************************************/

    //setPointTemp = BrewSetPoint;
    bPID.SetSampleTime(windowSize);
    bPID.SetOutputLimits(0, windowSize);
    bPID.SetMode(AUTOMATIC);


    /********************************************************
       TEMP SENSOR
    ******************************************************/
    if (TempSensor == 1)
    {
      sensors.begin();
      sensors.getAddress(sensorDeviceAddress, 0);
      sensors.setResolution(sensorDeviceAddress, 10) ;
      sensors.requestTemperatures();
      Input = sensors.getTempCByIndex(0);
    }
    if (TempSensor == 2)
    {
      temperature = 0;
      #if (ONE_WIRE_BUS == 16 && defined(ESP8266))
          Sensor1.getTemperature(&temperature);
          Input = Sensor1.calc_Celsius(&temperature);
      #endif
      #if ((ONE_WIRE_BUS != 16 && defined(ESP8266)) || defined(ESP32))
          Input = Sensor2.getTemp();
      #endif
    }




    /********************************************************
      movingaverage ini array
    ******************************************************/
    if (Brewdetection == 1) {
      for (int thisReading = 0; thisReading < numReadings; thisReading++) {
        readingstemp[thisReading] = 0;
        readingstime[thisReading] = 0;
        readingchangerate[thisReading] = 0;
      }
    }
    /*
    if (TempSensor == 2) {
      temperature = 0;
      #if (ONE_WIRE_BUS == 16)
          Sensor1.getTemperature(&temperature);
          Input = Sensor1.calc_Celsius(&temperature);
      #endif
      #if (ONE_WIRE_BUS != 16)
          Input = Sensor2.getTemp();
      #endif
    } */

    //Initialisation MUST be at the very end of the init(), otherwise the time comparision in loop() will have a big offset
    unsigned long currentTime = millis();
    previousMillistemp = currentTime;
    windowStartTime = currentTime;
    previousMillisDisplay = currentTime;
    previousMillisBlynk = currentTime;
    previousMillisMQTT = currentTime;
    previousMillisETrigger = currentTime;
    previousMillisVoltagesensorreading = currentTime;
    #if (BREWMODE ==  2)
    previousMillisScale = currentTime;
    #endif
    #if (PRESSURESENSOR == 1)
    previousMillisPressure = currentTime;
    #endif
    setupDone = true;

<<<<<<< HEAD
    #if defined(ESP8266)
      /********************************************************
        Timer1 ISR - Initialisierung
        TIM_DIV1 = 0,   //80MHz (80 ticks/us - 104857.588 us max)
        TIM_DIV16 = 1,  //5MHz (5 ticks/us - 1677721.4 us max)
        TIM_DIV256 = 3  //312.5Khz (1 tick = 3.2us - 26843542.4 us max)
      ******************************************************/
        timer1_isr_init();
        timer1_attachInterrupt(onTimer1ISR);
        //timer1_enable(TIM_DIV16, TIM_EDGE, TIM_SINGLE);
        //timer1_write(50000); // set interrupt time to 10ms
        timer1_enable(TIM_DIV256, TIM_EDGE, TIM_SINGLE);
        timer1_write(6250); // set interrupt time to 20ms
    #endif
    #if defined(ESP32) // ESP32
          /********************************************************
      Timer1 ISR - Initialisierung
      TIM_DIV1 = 0,   //80MHz (80 ticks/us - 104857.588 us max)
      TIM_DIV16 = 1,  //5MHz (5 ticks/us - 1677721.4 us max)
      TIM_DIV256 = 3  //312.5Khz (1 tick = 3.2us - 26843542.4 us max)
    ******************************************************/
      timer = timerBegin(0, 80, true); //m
      timerAttachInterrupt(timer, &onTimer, true);//m
      timerAlarmWrite(timer, 10000, true);//m
      timerAlarmEnable(timer);//m
    #endif
  } // else softenable == 1
} // setup

=======
  initTimer1();
  enableTimer1();
}
>>>>>>> 0c39b968

void loop() {
  if (calibration_mode == 1 && TOF == 1)
  {
      loopcalibrate();
  } else if (softApEnabled == 0)
  {
      looppid();
      debugStream.handle();
      debugVerboseOutput();
  } else if (softApEnabled == 1)
  {
    switch (softApstate)
    {
      case 0:
        if(WiFi.softAPgetStationNum() > 0)
        {
          ArduinoOTA.setHostname(OTAhost);  //  Device name for OTA
          ArduinoOTA.setPassword(OTApass);  //  Password for OTA
          ArduinoOTA.begin();
          softApstate = 10;
        }
      break;
      case 10:
      ArduinoOTA.handle();  // For OTA
      // Disable interrupt it OTA is starting, otherwise it will not work
      ArduinoOTA.onStart([]()
      {

        #if defined(ESP8266)
        timer1_disable();
        #endif
        #if defined(ESP32)
        timerAlarmDisable(timer);
        #endif
        digitalWrite(pinRelayHeater, LOW); //Stop heating
      });
      ArduinoOTA.onError([](ota_error_t error)
      {
        #if defined(ESP8266)
        timer1_enable(TIM_DIV16, TIM_EDGE, TIM_SINGLE);
        #endif
        #if defined(ESP32)
        timerAlarmEnable(timer);
        #endif
      });
      // Enable interrupts if OTA is finished
      ArduinoOTA.onEnd([]()
      {
        #if defined(ESP8266)
        timer1_enable(TIM_DIV16, TIM_EDGE, TIM_SINGLE);
        #endif
        #if defined(ESP32)
          timerAlarmEnable(timer);
        #endif
      });
      break;
    }
  }

}

// TOF Calibration_mode
void loopcalibrate()
{
    //Deactivate PID
  if (pidMode == 1)
  {
    pidMode = 0;
    bPID.SetMode(pidMode);
    Output = 0;
  }
  if (Blynk.connected() && BLYNK == 1)
  {  // If connected run as normal
      Blynk.run();
      blynkReCnctCount = 0; //reset blynk reconnects if connected
  } else
  {
    checkBlynk();
  }
    digitalWrite(pinRelayHeater, LOW); //Stop heating to be on the safe side ...

  unsigned long currentMillisTOF = millis();
  if (currentMillisTOF - previousMillisTOF >= intervalTOF)
  {
    previousMillisTOF = millis() ;
    VL53L0X_RangingMeasurementData_t measure;  //TOF Sensor measurement
    lox.rangingTest(&measure, false); // pass in 'true' to get debug data printout!
    distance = measure.RangeMilliMeter;  //write new distence value to 'distance'
    DEBUG_print(distance);
    DEBUG_println("mm");
    #if DISPLAY !=0
        displayDistance(distance);
    #endif
  }
}


void looppid()
{
  //Only do Wifi stuff, if Wifi is connected
  if (WiFi.status() == WL_CONNECTED && Offlinemodus == 0)
  {
    //MQTT
    if (MQTT == 1)
    {
      checkMQTT();
      if (mqtt.connected() == 1)
      {
        mqtt.loop();
      }
    }
    ArduinoOTA.handle();  // For OTA
    // Disable interrupt it OTA is starting, otherwise it will not work
    ArduinoOTA.onStart([]()
    {
<<<<<<< HEAD

      #if defined(ESP8266)
      timer1_disable();
      #endif
      #if defined(ESP32)
      timerAlarmDisable(timer);
      #endif
=======
      disableTimer1();
>>>>>>> 0c39b968
      digitalWrite(pinRelayHeater, LOW); //Stop heating
    });
    ArduinoOTA.onError([](ota_error_t error)
    {
<<<<<<< HEAD
      #if defined(ESP8266)
      timer1_enable(TIM_DIV16, TIM_EDGE, TIM_SINGLE);
      #endif
      #if defined(ESP32)
      timerAlarmEnable(timer);
      #endif
=======
      enableTimer1();
>>>>>>> 0c39b968
    });
    // Enable interrupts if OTA is finished
    ArduinoOTA.onEnd([]()
    {
<<<<<<< HEAD
      #if defined(ESP8266)
       timer1_enable(TIM_DIV16, TIM_EDGE, TIM_SINGLE);
      #endif
      #if defined(ESP32)
        timerAlarmEnable(timer);
      #endif
=======
      enableTimer1();
>>>>>>> 0c39b968
    });

    if (Blynk.connected() && BLYNK == 1)
    {  // If connected run as normal
      Blynk.run();
      blynkReCnctCount = 0; //reset blynk reconnects if connected
    } else
    {
      checkBlynk();
    }
    wifiReconnects = 0;   //reset wifi reconnects if connected
  } else
  {
    checkWifi();
  }
  if (TOF != 0)
  {
        unsigned long currentMillisTOF = millis();
      if (currentMillisTOF - previousMillisTOF >= intervalTOF)
      {
        previousMillisTOF = millis() ;
        VL53L0X_RangingMeasurementData_t measure;  //TOF Sensor measurement
        lox.rangingTest(&measure, false); // pass in 'true' to get debug data printout!
        distance = measure.RangeMilliMeter;  //write new distence value to 'distance'
        if (distance <= 1000)
        {
          percentage = (100.00 / (water_empty - water_full)) * (water_empty - distance); //calculate percentage of waterlevel
          DEBUG_println(percentage);
        }
      }
  }
  // voids
  refreshTemp();   //read new temperature values
  testEmergencyStop();  // test if Temp is to high
  bPID.Compute();
  #if (BREWMODE == 2 || ONLYPIDSCALE == 1 )
    checkWeight() ; // Check Weight Scale in the loop
  #endif
    #if (PRESSURESENSOR == 1)
    checkPressure();
    #endif
  brew();   //start brewing if button pressed
  checkSteamON(); // check for steam
  setEmergencyStopTemp();
  sendToBlynkMQTT();
  machinestatevoid() ; // calc machinestate
  setchecklastpoweroff(); // FOR AP MODE
  if (ETRIGGER == 1) // E-Trigger active then void Etrigger()
  {
    ETriggervoid();
  }
  #if (ONLYPIDSCALE == 1) // only by shottimer 2, scale
      shottimerscale() ;
  #endif


  //check if PID should run or not. If not, set to manuel and force output to zero
  // OFFLINE
  //voids Display & BD
  #if DISPLAY != 0
      unsigned long currentMillisDisplay = millis();
      if (currentMillisDisplay - previousMillisDisplay >= 100)
      {
        displayShottimer() ;
      }
      if (currentMillisDisplay - previousMillisDisplay >= intervalDisplay)
      {
        previousMillisDisplay = currentMillisDisplay;
        #if DISPLAYTEMPLATE < 20 // not in vertikal template
          Displaymachinestate() ;
        #endif
        printScreen();  // refresh display
      }
  #endif
  if (machinestate == kPidOffline || machinestate == kSensorError || machinestate == kEmergencyStop) // Offline see machinestate.h
  {
    if (pidMode == 1)
    {
      // Force PID shutdown
      pidMode = 0;
      bPID.SetMode(pidMode);
      Output = 0 ;
      digitalWrite(pinRelayHeater, LOW); //Stop heating
    }
  }
  else // no sensorerror, no pid off or no Emergency Stop
  {
    if (pidMode == 0)
    {
    pidMode = 1;
    bPID.SetMode(pidMode);
    }
  }

  //Set PID if first start of machine detected, and no SteamON
  if (machinestate == kInit || machinestate == kColdStart || machinestate == kSetPointNegative) // Cold Start states
  {
    if (startTn != 0) {
      startKi = startKp / startTn;
    } else {
      startKi = 0 ;
    }
    if (lastmachinestatepid != machinestate)
    {
      debugStream.writeI("new PID-Values: P=%.1f  I=%.1f  D=%.1f",startKp,startKi,0);
      lastmachinestatepid = machinestate;
    }
    bPID.SetTunings(startKp, startKi, 0, P_ON_M);
  // normal PID
  }
  if (machinestate == kPidNormal )
  {    //Prevent overwriting of brewdetection values
    // calc ki, kd
    if (aggTn != 0) {
      aggKi = aggKp / aggTn ;
    } else {
      aggKi = 0 ;
    }
    aggKd = aggTv * aggKp ;
    if (lastmachinestatepid != machinestate)
    {
      debugStream.writeI("new PID-Values: P=%.1f  I=%.1f  D=%.1f",aggKp,aggKi,aggKd);
      lastmachinestatepid = machinestate;
    }
    bPID.SetTunings(aggKp, aggKi, aggKd, PonE);
    kaltstart = false;
  }
  // BD PID
  if (machinestate >= 30 && machinestate <= 35)
  {
    // calc ki, kd
    if (aggbTn != 0) {
      aggbKi = aggbKp / aggbTn ;
    } else {
      aggbKi = 0 ;
    }
    aggbKd = aggbTv * aggbKp ;
    if (lastmachinestatepid != machinestate)
    {
      debugStream.writeI("new PID-Values: P=%.1f  I=%.1f  D=%.1f",aggbKp,aggbKi,aggbKd);
      lastmachinestatepid = machinestate;
    }
    bPID.SetTunings(aggbKp, aggbKi, aggbKd, PonE) ;
  }
  // Steam on
  if (machinestate == kSteam) // STEAM
  {
    // if (aggTn != 0) {
    //   aggKi = aggKp / aggTn ;
    // } else {
    //   aggKi = 0 ;
    // }
    // aggKi = 0 ;
    // aggKd = aggTv * aggKp ;
    if (lastmachinestatepid != machinestate)
    {
      debugStream.writeI("new PID-Values: P=%.1f  I=%.1f  D=%.1f",150,0,0);
      lastmachinestatepid = machinestate;
    }
    bPID.SetTunings(150, 0, 0, PonE);
  }

  if (machinestate == kCoolDown) // chill-mode after steam
  {
    switch (machine) {

      case QuickMill:
        aggbKp = 150;
        aggbKi = 0;
        aggbKd = 0;
      break;

      default:
        // calc ki, kd
        if (aggbTn != 0) {
          aggbKi = aggbKp / aggbTn;
        } else {
          aggbKi = 0;
        }
        aggbKd = aggbTv * aggbKp;
    }

    if (lastmachinestatepid != machinestate)
    {
      debugStream.writeI("new PID-Values: P=%.1f  I=%.1f  D=%.1f",aggbKp,aggbKi,aggbKd);
      lastmachinestatepid = machinestate;
    }
    bPID.SetTunings(aggbKp, aggbKi, aggbKd, PonE) ;
  }
  //sensor error OR Emergency Stop
}


/**************************************************************************//**
 * \brief Reads all system parameter values from non-volatile storage.
 * 
 * \return  0 - succeed
 *         <0 - failed
 ******************************************************************************/
int readSysParamsFromStorage(void) 
{
  int addr;
  double dummy;

  // check if any data are programmed...
  // An erased (or never programmed) Flash memory is filled with 0xFF.
  for (addr=0; addr<10; addr++)                                                 // check 1st 10 bytes...
  {
    if (EEPROM.read(addr) != 0xFF)                                              // programmed byte?
      break;                                                                    // yes -> abort loop
  }
  if (addr >= 10)                                                               // all bytes "empty"?
  {                                                                             // yes...
    debugStream.writeI("%s(): no data found", __FUNCTION__);
    return -1;
  }
  
  // check first value, if there is a valid number...
  EEPROM.get(0, dummy);
  if (isnan(dummy))                                                             // invalid floating point number?
  {                                                                             // yes...
    debugStream.writeI("%s(): no NV data found (addr 0=%f)", __FUNCTION__, dummy);
    return -2;
  }
  debugStream.writeI("%s(): data found", __FUNCTION__);

  // read stored system parameter values...
  EEPROM.get(0, aggKp);
  EEPROM.get(10, aggTn);
  EEPROM.get(20, aggTv);
  EEPROM.get(30, BrewSetPoint);
  EEPROM.get(40, brewtime);
  EEPROM.get(50, preinfusion);
  EEPROM.get(60, preinfusionpause);
  EEPROM.get(90, aggbKp);
  EEPROM.get(100, aggbTn);
  EEPROM.get(110, aggbTv);
  EEPROM.get(120, brewtimersoftware);
  EEPROM.get(130, brewboarder);

  // EEPROM.commit() not necessary after read
  return 0;
}



/**************************************************************************//**
 * \brief Writes all current system parameter values to non-volatile storage.
 * 
 * \return  0 - succeed
 *         <0 - failed
 ******************************************************************************/
int writeSysParamsToStorage(void) 
{
  int returnCode;
  bool isTimerEnabled;
  
  // write current system parameter values...
  EEPROM.put(0, aggKp);
  EEPROM.put(10, aggTn);
  EEPROM.put(20, aggTv);  
  EEPROM.put(30, BrewSetPoint);
  EEPROM.put(40, brewtime);
  EEPROM.put(50, preinfusion);
  EEPROM.put(60, preinfusionpause);
  EEPROM.put(90, aggbKp);
  EEPROM.put(100, aggbTn);
  EEPROM.put(110, aggbTv);
  EEPROM.put(120, brewtimersoftware);
  EEPROM.put(130, brewboarder);

  // While Flash memory erase/write operations no other code must be executed from Flash!
  // disable any ISRs...
  isTimerEnabled = isTimer1Enabled();
  disableTimer1();

  // really write data to storage...
  returnCode = EEPROM.commit()? 0: -1;

  // recover any ISRs...
  if (isTimerEnabled)                                                           // was timer enabled before?
    enableTimer1();                                                             // yes -> re-enable timer
    
  return returnCode;
}<|MERGE_RESOLUTION|>--- conflicted
+++ resolved
@@ -786,12 +786,6 @@
     debugStream.writeI("No working eeprom value, I am sorry, but use default offline value  :)");
     delay(1000);
   }
-<<<<<<< HEAD
-  // eeeprom schließen
-  EEPROM.commit();
-  EEPROM.end();
-=======
->>>>>>> 0c39b968
 }
 
 /*******************************************************
@@ -919,25 +913,12 @@
   if (Offlinemodus == 1) return;
 
   unsigned long currentMillisBlynk = millis();
-<<<<<<< HEAD
   unsigned long currentMillisMQTT = millis();
   unsigned long currentMillistemp = 0;
   if ((currentMillisBlynk - previousMillisBlynk >= intervalBlynk) && (BLYNK == 1))
   {
     if (Blynk.connected())
     {
-=======
-
-  if (currentMillisBlynk - previousMillisBlynk >= intervalBlynk) {
-
-    //MQTT
-    if (MQTT == 1) {
-      checkMQTT();
-    }
-
-    previousMillisBlynk = currentMillisBlynk;
-    if (Blynk.connected()) {
->>>>>>> 0c39b968
       if (blynksendcounter == 1) {
         Blynk.virtualWrite(V2, Input);
         mqtt_publish("temperature", number2string(Input));
@@ -1782,8 +1763,7 @@
   debugStream.setup();
   // Check AP Mode
   checklastpoweroff();
-
-<<<<<<< HEAD
+   EEPROM.begin(1024);
   //Serial.printf("softApEnabled setup %i",softApEnabled);
  if (softApEnabled == 1)
  {
@@ -1797,18 +1777,6 @@
       displayLogo(sysVersion, "");
       delay(2000);
     #endif
-=======
-  EEPROM.begin(1024);
-
-  if (MQTT == 1) {
-    //MQTT
-    snprintf(topic_will, sizeof(topic_will), "%s%s/%s", mqtt_topic_prefix, hostname, "will");
-    snprintf(topic_set, sizeof(topic_set), "%s%s/+/%s", mqtt_topic_prefix, hostname, "set");
-    mqtt.setServer(mqtt_server_ip, mqtt_server_port);
-    mqtt.setCallback(mqtt_callback);
-    checkMQTT();
-  }
->>>>>>> 0c39b968
 
 
     stopISR();
@@ -1961,7 +1929,6 @@
 
         if ( BLYNK == 1)
         {
-<<<<<<< HEAD
           debugStream.writeD("Wifi works, now try Blynk (timeout 30s)");
         }
 
@@ -2023,48 +1990,17 @@
               // Blynk.syncAll();  //sync all values from Blynk server
               // Werte in den eeprom schreiben
               // ini eeprom mit begin
-              EEPROM.begin(1024);
-              EEPROM.put(0, aggKp);
-              EEPROM.put(10, aggTn);
-              EEPROM.put(20, aggTv);
-              EEPROM.put(30, BrewSetPoint);
-              EEPROM.put(40, brewtime);
-              EEPROM.put(50, preinfusion);
-              EEPROM.put(60, preinfusionpause);
-              EEPROM.put(90, aggbKp);
-              EEPROM.put(100, aggbTn);
-              EEPROM.put(110, aggbTv);
-              EEPROM.put(120, brewtimersoftware);
-              EEPROM.put(130, brewboarder);
-              // eeprom schließen
-              EEPROM.commit();
-              EEPROM.end();
+              writeSysParamsToStorage();
             }
           } else
           {
             debugStream.writeI("No connection to Blynk");
-            EEPROM.begin(1024);  // open eeprom
-            double dummy; // check if eeprom values are numeric (only check first value in eeprom)
-            EEPROM.get(0, dummy);
-            debugStream.writeI("check eeprom 0x00 in dummy: %f",dummy);
-            if (!isnan(dummy))
+            if (readSysParamsFromStorage() == 0)
             {
               #if DISPLAY != 0
               displayLogo("3: Blynk not connected", "use eeprom values..");
-              #endif
-              EEPROM.get(0, aggKp);
-              EEPROM.get(10, aggTn);
-              EEPROM.get(20, aggTv);
-              EEPROM.get(30, BrewSetPoint);
-              EEPROM.get(40, brewtime);
-              EEPROM.get(50, preinfusion);
-              EEPROM.get(60, preinfusionpause);
-              EEPROM.get(90, aggbKp);
-              EEPROM.get(100, aggbTn);
-              EEPROM.get(110, aggbTv);
-              EEPROM.get(120, brewtimersoftware);
-              EEPROM.get(130, brewboarder);
-            }
+              #endif 
+            } 
           }
       }
       }
@@ -2076,40 +2012,6 @@
         debugStream.writeI("No WIFI");
         WiFi.disconnect(true);
         delay(1000);
-=======
-          debugStream.writeI("sync all variables and write new values to eeprom");
-          // Blynk.run() ;
-          Blynk.syncVirtual(V4);
-          Blynk.syncVirtual(V5);
-          Blynk.syncVirtual(V6);
-          Blynk.syncVirtual(V7);
-          Blynk.syncVirtual(V8);
-          Blynk.syncVirtual(V9);
-          Blynk.syncVirtual(V10);
-          Blynk.syncVirtual(V11);
-          Blynk.syncVirtual(V12);
-          Blynk.syncVirtual(V13);
-          Blynk.syncVirtual(V14);
-          Blynk.syncVirtual(V15);
-          Blynk.syncVirtual(V30);
-          Blynk.syncVirtual(V31);
-          Blynk.syncVirtual(V32);
-          Blynk.syncVirtual(V33);
-          Blynk.syncVirtual(V34);
-          // Blynk.syncAll();  //sync all values from Blynk server
-          // Werte in den eeprom schreiben
-          writeSysParamsToStorage();
-        }
-      } else 
-      {
-        debugStream.writeI("No connection to Blynk");
-        if (readSysParamsFromStorage() == 0)
-        {
-          #if DISPLAY != 0
-          displayLogo("3: Blynk not connected", "use eeprom values..");
-          #endif 
-        } 
->>>>>>> 0c39b968
       }
     }
 
@@ -2199,41 +2101,10 @@
     #endif
     setupDone = true;
 
-<<<<<<< HEAD
-    #if defined(ESP8266)
-      /********************************************************
-        Timer1 ISR - Initialisierung
-        TIM_DIV1 = 0,   //80MHz (80 ticks/us - 104857.588 us max)
-        TIM_DIV16 = 1,  //5MHz (5 ticks/us - 1677721.4 us max)
-        TIM_DIV256 = 3  //312.5Khz (1 tick = 3.2us - 26843542.4 us max)
-      ******************************************************/
-        timer1_isr_init();
-        timer1_attachInterrupt(onTimer1ISR);
-        //timer1_enable(TIM_DIV16, TIM_EDGE, TIM_SINGLE);
-        //timer1_write(50000); // set interrupt time to 10ms
-        timer1_enable(TIM_DIV256, TIM_EDGE, TIM_SINGLE);
-        timer1_write(6250); // set interrupt time to 20ms
-    #endif
-    #if defined(ESP32) // ESP32
-          /********************************************************
-      Timer1 ISR - Initialisierung
-      TIM_DIV1 = 0,   //80MHz (80 ticks/us - 104857.588 us max)
-      TIM_DIV16 = 1,  //5MHz (5 ticks/us - 1677721.4 us max)
-      TIM_DIV256 = 3  //312.5Khz (1 tick = 3.2us - 26843542.4 us max)
-    ******************************************************/
-      timer = timerBegin(0, 80, true); //m
-      timerAttachInterrupt(timer, &onTimer, true);//m
-      timerAlarmWrite(timer, 10000, true);//m
-      timerAlarmEnable(timer);//m
-    #endif
+  initTimer1();
+  enableTimer1();
   } // else softenable == 1
 } // setup
-
-=======
-  initTimer1();
-  enableTimer1();
-}
->>>>>>> 0c39b968
 
 void loop() {
   if (calibration_mode == 1 && TOF == 1)
@@ -2350,45 +2221,17 @@
     // Disable interrupt it OTA is starting, otherwise it will not work
     ArduinoOTA.onStart([]()
     {
-<<<<<<< HEAD
-
-      #if defined(ESP8266)
-      timer1_disable();
-      #endif
-      #if defined(ESP32)
-      timerAlarmDisable(timer);
-      #endif
-=======
       disableTimer1();
->>>>>>> 0c39b968
       digitalWrite(pinRelayHeater, LOW); //Stop heating
     });
     ArduinoOTA.onError([](ota_error_t error)
     {
-<<<<<<< HEAD
-      #if defined(ESP8266)
-      timer1_enable(TIM_DIV16, TIM_EDGE, TIM_SINGLE);
-      #endif
-      #if defined(ESP32)
-      timerAlarmEnable(timer);
-      #endif
-=======
       enableTimer1();
->>>>>>> 0c39b968
     });
     // Enable interrupts if OTA is finished
     ArduinoOTA.onEnd([]()
     {
-<<<<<<< HEAD
-      #if defined(ESP8266)
-       timer1_enable(TIM_DIV16, TIM_EDGE, TIM_SINGLE);
-      #endif
-      #if defined(ESP32)
-        timerAlarmEnable(timer);
-      #endif
-=======
       enableTimer1();
->>>>>>> 0c39b968
     });
 
     if (Blynk.connected() && BLYNK == 1)
