--- conflicted
+++ resolved
@@ -398,16 +398,6 @@
 }
 
 BLYNK_WRITE(V7) {
-<<<<<<< HEAD
-  if (machinestate == kColdStart) //antiwindup by coldstart 
-  {
-    bPID.SetOutputLimits(0.0, 1.0);  // Forces minimum up to 0.0
-    bPID.SetOutputLimits(-1.0, 0.0);  // Forces maximum down to 0.0
-    bPID.Compute() ;
-    bPID.SetOutputLimits(0, windowSize); // reset window
-  }
-=======
->>>>>>> 0a05cf85
   BrewSetPoint = param.asDouble();
   mqtt_publish("BrewSetPoint", number2string(BrewSetPoint));
 }
