#if (DISPLAY == 1 || DISPLAY == 2)  

    
    /********************************************************
     initialize u8g2 display
    *****************************************************/
    void u8g2_prepare(void) 
    {
        //u8g2.setFont(u8g2_font_6x12_tf);
        u8g2.setFont(u8g2_font_profont11_tf);
        //u8g2.setFont(u8g2_font_IPAandRUSLCD_tf);
        u8g2.setFontRefHeightExtendedText();
        u8g2.setDrawColor(1);
        u8g2.setFontPosTop();
        u8g2.setFontDirection(0);
        u8g2.setDisplayRotation(DISPALYROTATE);
    }

    /********************************************************
     DISPLAY - print message
    *****************************************************/
    void displayMessage(String text1, String text2, String text3, String text4, String text5, String text6) 
    {
        u8g2.clearBuffer();
        u8g2.setCursor(0, 0);
        u8g2.print(text1);
        u8g2.setCursor(0, 10);
        u8g2.print(text2);
        u8g2.setCursor(0, 20);
        u8g2.print(text3);
        u8g2.setCursor(0, 30);
        u8g2.print(text4);
        u8g2.setCursor(0, 40);
        u8g2.print(text5);
        u8g2.setCursor(0, 50);
        u8g2.print(text6);
        u8g2.sendBuffer();
    }

    /********************************************************
     DISPLAY - print logo and message at boot
    *****************************************************/
    void displayLogo(String displaymessagetext, String displaymessagetext2) 
    {
        u8g2.clearBuffer();
        u8g2.drawStr(0, 47, displaymessagetext.c_str());
        u8g2.drawStr(0, 55, displaymessagetext2.c_str());
        //Rancilio startup logo
        switch (machine) {
          case RancilioSilvia: //Rancilio
          u8g2.drawXBMP(41, 2, startLogoRancilio_width, startLogoRancilio_height, startLogoRancilio_bits);
          break;

          case RancilioSilviaE: //Rancilio
          u8g2.drawXBMP(41, 2, startLogoRancilio_width, startLogoRancilio_height, startLogoRancilio_bits);
          break;
          
          case Gaggia: //Gaggia
          u8g2.drawXBMP(0, 2, startLogoGaggia_width, startLogoGaggia_height, startLogoGaggia_bits);
          break;

          case QuickMill: //Quickmill
          u8g2.drawXBMP(22, 0, startLogoQuickMill_width, startLogoQuickMill_height, startLogoQuickMill_bits);
          break;         
        }
        u8g2.sendBuffer();
    }
    /********************************************************
     DISPLAY - Calibrationmode
    *****************************************************/   
    void displayDistance(int display_distance)
    {
        u8g2.clearBuffer();
        u8g2.setCursor(13, 12);
        u8g2.setFont(u8g2_font_fub20_tf);
        u8g2.printf("%d",display_distance);
        u8g2.print("mm");
      u8g2.sendBuffer();
    }


   /********************************************************
     DISPLAY - Shottimer
    *****************************************************/ 

<<<<<<< HEAD
    void displayShottimer(void) 
   {
    if ((machinestate == 30 )  && SHOTTIMER == 1)  // Shotimer muss 1 = True sein und Bezug vorliegen
    {
      // Dann Zeit anzeigen
      u8g2.clearBuffer();
      // u8g2.drawXBMP(0, 0, logo_width, logo_height, logo_bits_u8g2);   //draw temp icon
      u8g2.drawXBMP(0, 0, brewlogo_width, brewlogo_height, brewlogo_bits_u8g2);
      u8g2.setFont(u8g2_font_profont22_tf);
      u8g2.setCursor(64, 25);
      u8g2.print(bezugsZeit / 1000, 1);
      u8g2.setFont(u8g2_font_profont11_tf);
      u8g2.sendBuffer();
      
    }
    if ((machinestate == 31)  &&  SHOTTIMER == 1) 
    // wenn die totalbrewtime automatisch erreicht wird, 
     //soll nichts gemacht werden, da sonst falsche Zeit angezeigt wird, da Schalter später betätigt wird als totalbrewtime
    {
      u8g2.clearBuffer();
      u8g2.drawXBMP(0, 0, brewlogo_width, brewlogo_height, brewlogo_bits_u8g2);
      u8g2.setFont(u8g2_font_profont22_tf);
      u8g2.setCursor(64, 25);
      u8g2.print(lastbezugszeit/1000, 1);
      u8g2.setFont(u8g2_font_profont11_tf);
      u8g2.sendBuffer();
    }
    #if (ONLYPIDSCALE == 1)
      if ((machinestate == 30 )  && SHOTTIMER == 2)  // Shotimer muss 2 sein und Bezug vorliegen mit Waage
      {
        // Dann Zeit anzeigen
        u8g2.clearBuffer();
        // u8g2.drawXBMP(0, 0, logo_width, logo_height, logo_bits_u8g2);   //draw temp icon
        u8g2.drawXBMP(0, 0, brewlogo_width, brewlogo_height, brewlogo_bits_u8g2);
        u8g2.setFont(u8g2_font_profont22_tf);
        u8g2.setCursor(64, 15);
        u8g2.print(bezugsZeit / 1000, 1);
        u8g2.print("s");
        u8g2.setCursor(64, 38);
        u8g2.print(weightBrew, 0);
        u8g2.print("g");
        u8g2.setFont(u8g2_font_profont11_tf);
        u8g2.sendBuffer();
        }
      if ((machinestate == 31)  &&  SHOTTIMER == 2) 
      // wenn die totalbrewtime automatisch erreicht wird, soll nichts gemacht werden,
      // da sonst falsche Zeit angezeigt wird, da Schalter später betätigt wird als totalbrewtime
      { 
        u8g2.clearBuffer();
        u8g2.drawXBMP(0, 0, brewlogo_width, brewlogo_height, brewlogo_bits_u8g2);
        u8g2.setFont(u8g2_font_profont22_tf);
        u8g2.setCursor(64, 15);
        u8g2.print(lastbezugszeit/1000, 1);
        u8g2.print("g");
        u8g2.setCursor(64, 38);
        u8g2.print(weightBrew, 0);
        u8g2.print(" g");
        u8g2.setFont(u8g2_font_profont11_tf);
        u8g2.sendBuffer();
      }
    #endif
   }
   /********************************************************
     DISPLAY - machinestate
    *****************************************************/ 

   void Displaymachinestate(void) 
   {
    /********************************************************
     DISPLAY - EmergencyStop
    *****************************************************/
    if (machinestate == 80)
    {
      u8g2.clearBuffer();
      u8g2.setFont(u8g2_font_profont11_tf); // set font
      u8g2.drawXBMP(0, 0, logo_width, logo_height, logo_bits_u8g2);   //draw temp icon
      u8g2.setCursor(32, 24);
      u8g2.print(langstring_current_temp);
      u8g2.print(Input, 1);
      u8g2.print(" ");
      u8g2.print((char)176);
      u8g2.print("C");
      u8g2.setCursor(32, 34);
      u8g2.print(langstring_set_temp);
      u8g2.print(setPoint, 1);
      u8g2.print(" ");
      u8g2.print((char)176);
      u8g2.print("C");

     //draw current temp in icon
      if (isrCounter < 500)
      {
        u8g2.drawLine(9, 48, 9, 5);
        u8g2.drawLine(10, 48, 10, 4);
        u8g2.drawLine(11, 48, 11, 3);
        u8g2.drawLine(12, 48, 12, 4);
        u8g2.drawLine(13, 48, 13, 5);
        u8g2.setCursor(32, 4);
        u8g2.print("PID STOPPED");
      }
       u8g2.sendBuffer();
=======
       void displayShottimer(void) 
     {
        displaystatus = 0 ;// Indiktator für Reset Bezug im Display
        if ((machinestate == 30 )  && SHOTTIMER == 1)  // Shotimer muss 1 = True sein und Bezug vorliegen
        {
            // Dann Zeit anzeigen
            u8g2.clearBuffer();
            displaystatus = 1 ;// Indiktator für Bezug im Display
           // u8g2.drawXBMP(0, 0, logo_width, logo_height, logo_bits_u8g2);   //draw temp icon
            u8g2.drawXBMP(0, 0, brewlogo_width, brewlogo_height, brewlogo_bits_u8g2);
            u8g2.setFont(u8g2_font_profont22_tf);
            u8g2.setCursor(64, 25);
            u8g2.print(bezugsZeit / 1000, 1);
            u8g2.setFont(u8g2_font_profont11_tf);
            u8g2.sendBuffer();
            
        }
        #if ONLYPIDSCALE == 1
          if 
          (
          ((machinestate == 31)  &&  SHOTTIMER == 1) 
          ) // wenn die totalbrewtime automatisch erreicht wird, 
            //soll nichts gemacht werden, da sonst falsche Zeit angezeigt wird, da Schalter später betätigt wird als totalbrewtime
          {
            displaystatus = 1 ;// Indiktator für Bezug im Display
            u8g2.clearBuffer();
            u8g2.drawXBMP(0, 0, brewlogo_width, brewlogo_height, brewlogo_bits_u8g2);
            u8g2.setFont(u8g2_font_profont22_tf);
            u8g2.setCursor(64, 25);
            u8g2.print(lastbezugszeit/1000, 1);
            u8g2.setFont(u8g2_font_profont11_tf);
            u8g2.sendBuffer();
          }
          if ((machinestate == 30 )  && SHOTTIMER == 2)  // Shotimer muss 2 sein und Bezug vorliegen
          {
              // Dann Zeit anzeigen
              u8g2.clearBuffer();
              displaystatus = 1 ;// Indiktator für Bezug im Display
            // u8g2.drawXBMP(0, 0, logo_width, logo_height, logo_bits_u8g2);   //draw temp icon
              u8g2.drawXBMP(0, 0, brewlogo_width, brewlogo_height, brewlogo_bits_u8g2);
              u8g2.setFont(u8g2_font_profont22_tf);
              u8g2.setCursor(64, 15);
              u8g2.print(bezugsZeit / 1000, 1);
              u8g2.print("s");
              u8g2.setCursor(64, 38);
              u8g2.print(weightBrew, 0);
              u8g2.print("g");
              u8g2.setFont(u8g2_font_profont11_tf);
              u8g2.sendBuffer();
              
          }
          if 
          (
          ((machinestate == 31)  &&  SHOTTIMER == 2) 
          ) // wenn die totalbrewtime automatisch erreicht wird, soll nichts gemacht werden,
          // da sonst falsche Zeit angezeigt wird, da Schalter später betätigt wird als totalbrewtime
          {
            displaystatus = 1 ;// Indiktator für Bezug im Display
            u8g2.clearBuffer();
            u8g2.drawXBMP(0, 0, brewlogo_width, brewlogo_height, brewlogo_bits_u8g2);
            u8g2.setFont(u8g2_font_profont22_tf);
            u8g2.setCursor(64, 15);
            u8g2.print(lastbezugszeit/1000, 1);
            u8g2.print("g");
            u8g2.setCursor(64, 38);
            u8g2.print(weightBrew, 0);
            u8g2.print(" g");
            u8g2.setFont(u8g2_font_profont11_tf);
            u8g2.sendBuffer();
          }
        #endif  
>>>>>>> 4fa11761
    }
    /********************************************************
     DISPLAY - Heatinglogo
    *****************************************************/
    if (HEATINGLOGO  > 0 && machinestate == 10 ) 
    {
      // Für Statusinfos
      u8g2.clearBuffer();
      u8g2.drawFrame(8, 0, 110, 12);
      if (Offlinemodus == 0) 
      {
        getSignalStrength();
          if (WiFi.status() == WL_CONNECTED) 
          {
            u8g2.drawXBMP(40, 2, 8, 8, antenna_OK_u8g2);
            for (int b = 0; b <= bars; b++) 
            {
              u8g2.drawVLine(45 + (b * 2), 10 - (b * 2), b * 2);
            }
          } else 
          {
              u8g2.drawXBMP(40, 2, 8, 8, antenna_NOK_u8g2);
              u8g2.setCursor(88, 2);
              u8g2.print("RC: ");
              u8g2.print(wifiReconnects);
          }
          if (Blynk.connected()) 
          {
              u8g2.drawXBMP(60, 2, 11, 8, blynk_OK_u8g2);
          } 
          else 
          {
              u8g2.drawXBMP(60, 2, 8, 8, blynk_NOK_u8g2);
          }
          if (MQTT == 1) 
          {
            if (mqtt.connect(hostname, mqtt_username, mqtt_password)) 
            { 
                u8g2.setCursor(77, 2);
              u8g2.print("MQTT");
            } else 
            {
                u8g2.setCursor(77, 2);
                u8g2.print("");
            }
          }
      } 
      else 
      {
          u8g2.setCursor(40, 2);
          u8g2.print(langstring_offlinemod);
      }
      if (HEATINGLOGO == 1) // rancilio logo
      {

          u8g2.drawXBMP(0, 14, Rancilio_Silvia_Logo_width, Rancilio_Silvia_Logo_height, Rancilio_Silvia_Logo);
          u8g2.drawXBMP(53,14, Heiz_Logo_width, Heiz_Logo_height, Heiz_Logo);
          u8g2.setFont(u8g2_font_profont22_tf);
        //  u8g2.setCursor(64, 25);
        //  u8g2.print((bezugszeit_last_Millis - startZeit) / 1000, 1);
        //  u8g2.setFont(u8g2_font_profont11_tf);
      }
      if (HEATINGLOGO == 2) // Gaggia Logo
      {
          u8g2.drawXBMP(0, 14, Gaggia_Classic_Logo_width, Gaggia_Classic_Logo_height, Gaggia_Classic_Logo);
          u8g2.drawXBMP(53,14, Heiz_Logo_width, Heiz_Logo_height, Heiz_Logo);
          u8g2.setFont(u8g2_font_profont22_tf);
        //  u8g2.setCursor(64, 25);
        //  u8g2.print((bezugszeit_last_Millis - startZeit) / 1000, 1);
        //  u8g2.setFont(u8g2_font_profont11_tf);
      }

        // Temperatur
      u8g2.setCursor(92, 30);
      u8g2.setFont(u8g2_font_profont17_tf);
      u8g2.print(Input,1);         
      u8g2.sendBuffer();
    }
    /********************************************************
     DISPLAY - PID Off Logo
    *****************************************************/
    if (OFFLINEGLOGO == 1 && machinestate == 90)
    {
       u8g2.clearBuffer();
       u8g2.drawXBMP(38,0, OFFLogo_width, OFFLogo_height, OFFLogo); 
       u8g2.setCursor(0, 55);
       u8g2.setFont(u8g2_font_profont10_tf);
       u8g2.print("PID is disabled manually");   
       u8g2.sendBuffer();
     }
    if (machinestate == 40)
    {
       u8g2.clearBuffer();
       u8g2.drawXBMP(0,0, steamlogo_width, steamlogo_height, steamlogo); 
       u8g2.setCursor(64, 25);
       u8g2.setFont(u8g2_font_profont22_tf);
       u8g2.print(Input, 0);
       u8g2.setCursor(64, 25);
       u8g2.sendBuffer();
    }
    /********************************************************
     Sensor error
    *****************************************************/
    if (machinestate == 100)
    {    
       displayMessage(langstring_error_tsensor[0], String(Input), langstring_error_tsensor[1], "", "", ""); //DISPLAY AUSGABE
    }
  }
#endif<|MERGE_RESOLUTION|>--- conflicted
+++ resolved
@@ -83,109 +83,8 @@
      DISPLAY - Shottimer
     *****************************************************/ 
 
-<<<<<<< HEAD
-    void displayShottimer(void) 
-   {
-    if ((machinestate == 30 )  && SHOTTIMER == 1)  // Shotimer muss 1 = True sein und Bezug vorliegen
-    {
-      // Dann Zeit anzeigen
-      u8g2.clearBuffer();
-      // u8g2.drawXBMP(0, 0, logo_width, logo_height, logo_bits_u8g2);   //draw temp icon
-      u8g2.drawXBMP(0, 0, brewlogo_width, brewlogo_height, brewlogo_bits_u8g2);
-      u8g2.setFont(u8g2_font_profont22_tf);
-      u8g2.setCursor(64, 25);
-      u8g2.print(bezugsZeit / 1000, 1);
-      u8g2.setFont(u8g2_font_profont11_tf);
-      u8g2.sendBuffer();
-      
-    }
-    if ((machinestate == 31)  &&  SHOTTIMER == 1) 
-    // wenn die totalbrewtime automatisch erreicht wird, 
-     //soll nichts gemacht werden, da sonst falsche Zeit angezeigt wird, da Schalter später betätigt wird als totalbrewtime
-    {
-      u8g2.clearBuffer();
-      u8g2.drawXBMP(0, 0, brewlogo_width, brewlogo_height, brewlogo_bits_u8g2);
-      u8g2.setFont(u8g2_font_profont22_tf);
-      u8g2.setCursor(64, 25);
-      u8g2.print(lastbezugszeit/1000, 1);
-      u8g2.setFont(u8g2_font_profont11_tf);
-      u8g2.sendBuffer();
-    }
-    #if (ONLYPIDSCALE == 1)
-      if ((machinestate == 30 )  && SHOTTIMER == 2)  // Shotimer muss 2 sein und Bezug vorliegen mit Waage
-      {
-        // Dann Zeit anzeigen
-        u8g2.clearBuffer();
-        // u8g2.drawXBMP(0, 0, logo_width, logo_height, logo_bits_u8g2);   //draw temp icon
-        u8g2.drawXBMP(0, 0, brewlogo_width, brewlogo_height, brewlogo_bits_u8g2);
-        u8g2.setFont(u8g2_font_profont22_tf);
-        u8g2.setCursor(64, 15);
-        u8g2.print(bezugsZeit / 1000, 1);
-        u8g2.print("s");
-        u8g2.setCursor(64, 38);
-        u8g2.print(weightBrew, 0);
-        u8g2.print("g");
-        u8g2.setFont(u8g2_font_profont11_tf);
-        u8g2.sendBuffer();
-        }
-      if ((machinestate == 31)  &&  SHOTTIMER == 2) 
-      // wenn die totalbrewtime automatisch erreicht wird, soll nichts gemacht werden,
-      // da sonst falsche Zeit angezeigt wird, da Schalter später betätigt wird als totalbrewtime
-      { 
-        u8g2.clearBuffer();
-        u8g2.drawXBMP(0, 0, brewlogo_width, brewlogo_height, brewlogo_bits_u8g2);
-        u8g2.setFont(u8g2_font_profont22_tf);
-        u8g2.setCursor(64, 15);
-        u8g2.print(lastbezugszeit/1000, 1);
-        u8g2.print("g");
-        u8g2.setCursor(64, 38);
-        u8g2.print(weightBrew, 0);
-        u8g2.print(" g");
-        u8g2.setFont(u8g2_font_profont11_tf);
-        u8g2.sendBuffer();
-      }
-    #endif
-   }
-   /********************************************************
-     DISPLAY - machinestate
-    *****************************************************/ 
-
-   void Displaymachinestate(void) 
-   {
-    /********************************************************
-     DISPLAY - EmergencyStop
-    *****************************************************/
-    if (machinestate == 80)
-    {
-      u8g2.clearBuffer();
-      u8g2.setFont(u8g2_font_profont11_tf); // set font
-      u8g2.drawXBMP(0, 0, logo_width, logo_height, logo_bits_u8g2);   //draw temp icon
-      u8g2.setCursor(32, 24);
-      u8g2.print(langstring_current_temp);
-      u8g2.print(Input, 1);
-      u8g2.print(" ");
-      u8g2.print((char)176);
-      u8g2.print("C");
-      u8g2.setCursor(32, 34);
-      u8g2.print(langstring_set_temp);
-      u8g2.print(setPoint, 1);
-      u8g2.print(" ");
-      u8g2.print((char)176);
-      u8g2.print("C");
-
-     //draw current temp in icon
-      if (isrCounter < 500)
-      {
-        u8g2.drawLine(9, 48, 9, 5);
-        u8g2.drawLine(10, 48, 10, 4);
-        u8g2.drawLine(11, 48, 11, 3);
-        u8g2.drawLine(12, 48, 12, 4);
-        u8g2.drawLine(13, 48, 13, 5);
-        u8g2.setCursor(32, 4);
-        u8g2.print("PID STOPPED");
-      }
-       u8g2.sendBuffer();
-=======
+
+
        void displayShottimer(void) 
      {
         displaystatus = 0 ;// Indiktator für Reset Bezug im Display
@@ -257,7 +156,7 @@
             u8g2.sendBuffer();
           }
         #endif  
->>>>>>> 4fa11761
+
     }
     /********************************************************
      DISPLAY - Heatinglogo
